--- conflicted
+++ resolved
@@ -59,11 +59,7 @@
             {"pinned-package": [build_req_info("pinned-package==1.0")]},
             [],
             {},
-<<<<<<< HEAD
-            (True, False, math.inf, False, "pinned-package"),
-=======
             (False, False, True, math.inf, False, "pinned-package"),
->>>>>>> d4195e4f
         ),
         # Star-specified package, i.e. with "*"
         (
@@ -71,11 +67,7 @@
             {"star-specified-package": [build_req_info("star-specified-package==1.*")]},
             [],
             {},
-<<<<<<< HEAD
-            (True, True, math.inf, False, "star-specified-package"),
-=======
             (False, True, False, math.inf, False, "star-specified-package"),
->>>>>>> d4195e4f
         ),
         # Package that caused backtracking
         (
@@ -83,11 +75,7 @@
             {"backtrack-package": [build_req_info("backtrack-package")]},
             [build_req_info("backtrack-package")],
             {},
-<<<<<<< HEAD
-            (True, True, math.inf, True, "backtrack-package"),
-=======
             (False, True, True, math.inf, True, "backtrack-package"),
->>>>>>> d4195e4f
         ),
         # Root package requested by user
         (
@@ -95,11 +83,7 @@
             {"root-package": [build_req_info("root-package")]},
             [],
             {"root-package": 1},
-<<<<<<< HEAD
-            (True, True, 1, True, "root-package"),
-=======
             (False, True, True, 1, True, "root-package"),
->>>>>>> d4195e4f
         ),
         # Unfree package (with specifier operator)
         (
@@ -107,11 +91,7 @@
             {"unfree-package": [build_req_info("unfree-package!=1")]},
             [],
             {},
-<<<<<<< HEAD
-            (True, True, math.inf, False, "unfree-package"),
-=======
             (False, True, True, math.inf, False, "unfree-package"),
->>>>>>> d4195e4f
         ),
         # Free package (no operator)
         (
@@ -119,7 +99,6 @@
             {"free-package": [build_req_info("free-package")]},
             [],
             {},
-<<<<<<< HEAD
             (True, True, math.inf, True, "free-package"),
         ),
         # Test case for "direct" preference (explicit URL)
@@ -129,49 +108,6 @@
             [],
             {},
             (False, True, math.inf, True, "direct-package"),
-=======
-            (False, True, True, math.inf, True, "free-package"),
-        ),
-        # Upper bounded with <= operator
-        (
-            "upper-bound-lte-package",
-            {
-                "upper-bound-lte-package": [
-                    build_req_info("upper-bound-lte-package<=2.0")
-                ]
-            },
-            [],
-            {},
-            (False, True, False, math.inf, False, "upper-bound-lte-package"),
-        ),
-        # Upper bounded with < operator
-        (
-            "upper-bound-lt-package",
-            {"upper-bound-lt-package": [build_req_info("upper-bound-lt-package<2.0")]},
-            [],
-            {},
-            (False, True, False, math.inf, False, "upper-bound-lt-package"),
-        ),
-        # Upper bounded with ~= operator
-        (
-            "upper-bound-compatible-package",
-            {
-                "upper-bound-compatible-package": [
-                    build_req_info("upper-bound-compatible-package~=1.0")
-                ]
-            },
-            [],
-            {},
-            (False, True, False, math.inf, False, "upper-bound-compatible-package"),
-        ),
-        # Not upper bounded, using only >= operator
-        (
-            "lower-bound-package",
-            {"lower-bound-package": [build_req_info("lower-bound-package>=1.0")]},
-            [],
-            {},
-            (False, True, True, math.inf, False, "lower-bound-package"),
->>>>>>> d4195e4f
         ),
     ],
 )
