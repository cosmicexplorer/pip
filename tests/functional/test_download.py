import http.server
import os
import re
import shutil
import textwrap
from hashlib import sha256
from pathlib import Path
from typing import Callable

import pytest

from pip._internal.cli.status_codes import ERROR
from pip._internal.utils.urls import path_to_url

from tests.lib import (
    PipTestEnvironment,
    ScriptFactory,
    TestData,
    TestPipResult,
    create_basic_sdist_for_package,
    create_really_basic_wheel,
)
from tests.lib.server import MockServer, file_response


def fake_wheel(data: TestData, wheel_path: str) -> None:
    wheel_name = os.path.basename(wheel_path)
    name, version, rest = wheel_name.split("-", 2)
    wheel_data = create_really_basic_wheel(name, version)
    data.packages.joinpath(wheel_path).write_bytes(wheel_data)


@pytest.mark.network
def test_download_if_requested(script: PipTestEnvironment) -> None:
    """
    It should download (in the scratch path) and not install if requested.
    """
    result = script.pip("download", "-d", "pip_downloads", "INITools==0.1")
    result.did_create(Path("scratch") / "pip_downloads" / "INITools-0.1.tar.gz")
    result.did_not_create(script.site_packages / "initools")


@pytest.mark.network
def test_basic_download_setuptools(script: PipTestEnvironment) -> None:
    """
    It should download (in the scratch path) and not install if requested.
    """
    result = script.pip("download", "setuptools")
    setuptools_prefix = str(Path("scratch") / "setuptools")
    assert any(os.fspath(p).startswith(setuptools_prefix) for p in result.files_created)


def test_download_wheel(script: PipTestEnvironment, data: TestData) -> None:
    """
    Test using "pip download" to download a *.whl archive.
    """
    result = script.pip(
        "download", "--no-index", "-f", data.packages, "-d", ".", "meta"
    )
    result.did_create(Path("scratch") / "meta-1.0-py2.py3-none-any.whl")
    result.did_not_create(script.site_packages / "piptestpackage")


@pytest.mark.network
def test_single_download_from_requirements_file(script: PipTestEnvironment) -> None:
    """
    It should support download (in the scratch path) from PyPI from a
    requirements file
    """
    script.scratch_path.joinpath("test-req.txt").write_text(
        textwrap.dedent(
            """
        INITools==0.1
        """
        )
    )
    result = script.pip(
        "download",
        "-r",
        script.scratch_path / "test-req.txt",
        "-d",
        ".",
    )
    result.did_create(Path("scratch") / "INITools-0.1.tar.gz")
    result.did_not_create(script.site_packages / "initools")


@pytest.mark.network
def test_basic_download_should_download_dependencies(
    script: PipTestEnvironment,
) -> None:
    """
    It should download dependencies (in the scratch path)
    """
    result = script.pip("download", "Paste[openid]==1.7.5.1", "-d", ".")
    result.did_create(Path("scratch") / "Paste-1.7.5.1.tar.gz")
    openid_tarball_prefix = str(Path("scratch") / "python-openid-")
    assert any(
        os.fspath(path).startswith(openid_tarball_prefix)
        for path in result.files_created
    )
    result.did_not_create(script.site_packages / "openid")


def test_download_wheel_archive(script: PipTestEnvironment, data: TestData) -> None:
    """
    It should download a wheel archive path
    """
    wheel_filename = "colander-0.9.9-py2.py3-none-any.whl"
    wheel_path = "/".join((data.find_links, wheel_filename))
    result = script.pip("download", wheel_path, "-d", ".", "--no-deps")
    result.did_create(Path("scratch") / wheel_filename)


def test_download_should_download_wheel_deps(
    script: PipTestEnvironment, data: TestData
) -> None:
    """
    It should download dependencies for wheels(in the scratch path)
    """
    wheel_filename = "colander-0.9.9-py2.py3-none-any.whl"
    dep_filename = "translationstring-1.1.tar.gz"
    wheel_path = "/".join((data.find_links, wheel_filename))
    result = script.pip(
        "download", wheel_path, "-d", ".", "--find-links", data.find_links, "--no-index"
    )
    result.did_create(Path("scratch") / wheel_filename)
    result.did_create(Path("scratch") / dep_filename)


@pytest.mark.network
def test_download_should_skip_existing_files(script: PipTestEnvironment) -> None:
    """
    It should not download files already existing in the scratch dir
    """
    script.scratch_path.joinpath("test-req.txt").write_text(
        textwrap.dedent(
            """
        INITools==0.1
        """
        )
    )

    result = script.pip(
        "download",
        "-r",
        script.scratch_path / "test-req.txt",
        "-d",
        ".",
    )
    result.did_create(Path("scratch") / "INITools-0.1.tar.gz")
    result.did_not_create(script.site_packages / "initools")

    # adding second package to test-req.txt
    script.scratch_path.joinpath("test-req.txt").write_text(
        textwrap.dedent(
            """
        INITools==0.1
        python-openid==2.2.5
        """
        )
    )

    # only the second package should be downloaded
    result = script.pip(
        "download",
        "-r",
        script.scratch_path / "test-req.txt",
        "-d",
        ".",
    )
    openid_tarball_prefix = str(Path("scratch") / "python-openid-")
    assert any(
        os.fspath(path).startswith(openid_tarball_prefix)
        for path in result.files_created
    )
    result.did_not_create(Path("scratch") / "INITools-0.1.tar.gz")
    result.did_not_create(script.site_packages / "initools")
    result.did_not_create(script.site_packages / "openid")


@pytest.mark.network
def test_download_vcs_link(script: PipTestEnvironment) -> None:
    """
    It should allow -d flag for vcs links, regression test for issue #798.
    """
    result = script.pip(
        "download", "-d", ".", "git+https://github.com/pypa/pip-test-package.git"
    )
    result.did_create(Path("scratch") / "pip-test-package-0.1.1.zip")
    result.did_not_create(script.site_packages / "piptestpackage")


def test_only_binary_set_then_download_specific_platform(
    script: PipTestEnvironment, data: TestData
) -> None:
    """
    Confirm that specifying an interpreter/platform constraint
    is allowed when ``--only-binary=:all:`` is set.
    """
    fake_wheel(data, "fake-1.0-py2.py3-none-any.whl")

    result = script.pip(
        "download",
        "--no-index",
        "--find-links",
        data.find_links,
        "--only-binary=:all:",
        "--dest",
        ".",
        "--platform",
        "linux_x86_64",
        "fake",
    )
    result.did_create(Path("scratch") / "fake-1.0-py2.py3-none-any.whl")


def test_no_deps_set_then_download_specific_platform(
    script: PipTestEnvironment, data: TestData
) -> None:
    """
    Confirm that specifying an interpreter/platform constraint
    is allowed when ``--no-deps`` is set.
    """
    fake_wheel(data, "fake-1.0-py2.py3-none-any.whl")

    result = script.pip(
        "download",
        "--no-index",
        "--find-links",
        data.find_links,
        "--no-deps",
        "--dest",
        ".",
        "--platform",
        "linux_x86_64",
        "fake",
    )
    result.did_create(Path("scratch") / "fake-1.0-py2.py3-none-any.whl")


def test_download_specific_platform_fails(
    script: PipTestEnvironment, data: TestData
) -> None:
    """
    Confirm that specifying an interpreter/platform constraint
    enforces that ``--no-deps`` or ``--only-binary=:all:`` is set.
    """
    fake_wheel(data, "fake-1.0-py2.py3-none-any.whl")

    result = script.pip(
        "download",
        "--no-index",
        "--find-links",
        data.find_links,
        "--dest",
        ".",
        "--platform",
        "linux_x86_64",
        "fake",
        expect_error=True,
    )
    assert "--only-binary=:all:" in result.stderr


def test_no_binary_set_then_download_specific_platform_fails(
    script: PipTestEnvironment, data: TestData
) -> None:
    """
    Confirm that specifying an interpreter/platform constraint
    enforces that ``--only-binary=:all:`` is set without ``--no-binary``.
    """
    fake_wheel(data, "fake-1.0-py2.py3-none-any.whl")

    result = script.pip(
        "download",
        "--no-index",
        "--find-links",
        data.find_links,
        "--only-binary=:all:",
        "--no-binary=fake",
        "--dest",
        ".",
        "--platform",
        "linux_x86_64",
        "fake",
        expect_error=True,
    )
    assert "--only-binary=:all:" in result.stderr


def test_download_specify_platform(script: PipTestEnvironment, data: TestData) -> None:
    """
    Test using "pip download --platform" to download a .whl archive
    supported for a specific platform
    """
    fake_wheel(data, "fake-1.0-py2.py3-none-any.whl")

    # Confirm that universal wheels are returned even for specific
    # platforms.
    result = script.pip(
        "download",
        "--no-index",
        "--find-links",
        data.find_links,
        "--only-binary=:all:",
        "--dest",
        ".",
        "--platform",
        "linux_x86_64",
        "fake",
    )
    result.did_create(Path("scratch") / "fake-1.0-py2.py3-none-any.whl")

    result = script.pip(
        "download",
        "--no-index",
        "--find-links",
        data.find_links,
        "--only-binary=:all:",
        "--dest",
        ".",
        "--platform",
        "macosx_10_9_x86_64",
        "fake",
    )

    data.reset()
    fake_wheel(data, "fake-1.0-py2.py3-none-macosx_10_9_x86_64.whl")
    fake_wheel(data, "fake-2.0-py2.py3-none-linux_x86_64.whl")

    result = script.pip(
        "download",
        "--no-index",
        "--find-links",
        data.find_links,
        "--only-binary=:all:",
        "--dest",
        ".",
        "--platform",
        "macosx_10_10_x86_64",
        "fake",
    )
    result.did_create(Path("scratch") / "fake-1.0-py2.py3-none-macosx_10_9_x86_64.whl")

    # OSX platform wheels are not backward-compatible.
    result = script.pip(
        "download",
        "--no-index",
        "--find-links",
        data.find_links,
        "--only-binary=:all:",
        "--dest",
        ".",
        "--platform",
        "macosx_10_8_x86_64",
        "fake",
        expect_error=True,
    )

    # No linux wheel provided for this version.
    result = script.pip(
        "download",
        "--no-index",
        "--find-links",
        data.find_links,
        "--only-binary=:all:",
        "--dest",
        ".",
        "--platform",
        "linux_x86_64",
        "fake==1",
        expect_error=True,
    )

    result = script.pip(
        "download",
        "--no-index",
        "--find-links",
        data.find_links,
        "--only-binary=:all:",
        "--dest",
        ".",
        "--platform",
        "linux_x86_64",
        "fake==2",
    )
    result.did_create(Path("scratch") / "fake-2.0-py2.py3-none-linux_x86_64.whl")

    # Test with multiple supported platforms specified.
    data.reset()
    fake_wheel(data, "fake-3.0-py2.py3-none-linux_x86_64.whl")
    result = script.pip(
        "download",
        "--no-index",
        "--find-links",
        data.find_links,
        "--only-binary=:all:",
        "--dest",
        ".",
        "--platform",
        "manylinux1_x86_64",
        "--platform",
        "linux_x86_64",
        "--platform",
        "any",
        "fake==3",
    )
    result.did_create(Path("scratch") / "fake-3.0-py2.py3-none-linux_x86_64.whl")


class TestDownloadPlatformManylinuxes:
    """
    "pip download --platform" downloads a .whl archive supported for
    manylinux platforms.
    """

    @pytest.mark.parametrize(
        "platform",
        [
            "linux_x86_64",
            "manylinux1_x86_64",
            "manylinux2010_x86_64",
            "manylinux2014_x86_64",
        ],
    )
    def test_download_universal(
        self, platform: str, script: PipTestEnvironment, data: TestData
    ) -> None:
        """
        Universal wheels are returned even for specific platforms.
        """
        fake_wheel(data, "fake-1.0-py2.py3-none-any.whl")
        result = script.pip(
            "download",
            "--no-index",
            "--find-links",
            data.find_links,
            "--only-binary=:all:",
            "--dest",
            ".",
            "--platform",
            platform,
            "fake",
        )
        result.did_create(Path("scratch") / "fake-1.0-py2.py3-none-any.whl")

    @pytest.mark.parametrize(
        "wheel_abi,platform",
        [
            ("manylinux1_x86_64", "manylinux1_x86_64"),
            ("manylinux1_x86_64", "manylinux2010_x86_64"),
            ("manylinux2010_x86_64", "manylinux2010_x86_64"),
            ("manylinux1_x86_64", "manylinux2014_x86_64"),
            ("manylinux2010_x86_64", "manylinux2014_x86_64"),
            ("manylinux2014_x86_64", "manylinux2014_x86_64"),
        ],
    )
    def test_download_compatible_manylinuxes(
        self,
        wheel_abi: str,
        platform: str,
        script: PipTestEnvironment,
        data: TestData,
    ) -> None:
        """
        Earlier manylinuxes are compatible with later manylinuxes.
        """
        wheel = f"fake-1.0-py2.py3-none-{wheel_abi}.whl"
        fake_wheel(data, wheel)
        result = script.pip(
            "download",
            "--no-index",
            "--find-links",
            data.find_links,
            "--only-binary=:all:",
            "--dest",
            ".",
            "--platform",
            platform,
            "fake",
        )
        result.did_create(Path("scratch") / wheel)

    def test_explicit_platform_only(
        self, data: TestData, script: PipTestEnvironment
    ) -> None:
        """
        When specifying the platform, manylinux1 needs to be the
        explicit platform--it won't ever be added to the compatible
        tags.
        """
        fake_wheel(data, "fake-1.0-py2.py3-none-linux_x86_64.whl")
        script.pip(
            "download",
            "--no-index",
            "--find-links",
            data.find_links,
            "--only-binary=:all:",
            "--dest",
            ".",
            "--platform",
            "linux_x86_64",
            "fake",
        )


def test_download__python_version(script: PipTestEnvironment, data: TestData) -> None:
    """
    Test using "pip download --python-version" to download a .whl archive
    supported for a specific interpreter
    """
    fake_wheel(data, "fake-1.0-py2.py3-none-any.whl")
    result = script.pip(
        "download",
        "--no-index",
        "--find-links",
        data.find_links,
        "--only-binary=:all:",
        "--dest",
        ".",
        "--python-version",
        "2",
        "fake",
    )
    result.did_create(Path("scratch") / "fake-1.0-py2.py3-none-any.whl")

    result = script.pip(
        "download",
        "--no-index",
        "--find-links",
        data.find_links,
        "--only-binary=:all:",
        "--dest",
        ".",
        "--python-version",
        "3",
        "fake",
    )

    result = script.pip(
        "download",
        "--no-index",
        "--find-links",
        data.find_links,
        "--only-binary=:all:",
        "--dest",
        ".",
        "--python-version",
        "27",
        "fake",
    )

    result = script.pip(
        "download",
        "--no-index",
        "--find-links",
        data.find_links,
        "--only-binary=:all:",
        "--dest",
        ".",
        "--python-version",
        "33",
        "fake",
    )

    data.reset()
    fake_wheel(data, "fake-1.0-py2-none-any.whl")
    fake_wheel(data, "fake-2.0-py3-none-any.whl")

    # No py3 provided for version 1.
    result = script.pip(
        "download",
        "--no-index",
        "--find-links",
        data.find_links,
        "--only-binary=:all:",
        "--dest",
        ".",
        "--python-version",
        "3",
        "fake==1.0",
        expect_error=True,
    )

    result = script.pip(
        "download",
        "--no-index",
        "--find-links",
        data.find_links,
        "--only-binary=:all:",
        "--dest",
        ".",
        "--python-version",
        "2",
        "fake",
    )
    result.did_create(Path("scratch") / "fake-1.0-py2-none-any.whl")

    result = script.pip(
        "download",
        "--no-index",
        "--find-links",
        data.find_links,
        "--only-binary=:all:",
        "--dest",
        ".",
        "--python-version",
        "26",
        "fake",
    )

    result = script.pip(
        "download",
        "--no-index",
        "--find-links",
        data.find_links,
        "--only-binary=:all:",
        "--dest",
        ".",
        "--python-version",
        "3",
        "fake",
    )
    result.did_create(Path("scratch") / "fake-2.0-py3-none-any.whl")


def make_wheel_with_python_requires(
    script: PipTestEnvironment, package_name: str, python_requires: str
) -> Path:
    """
    Create a wheel using the given python_requires.

    :return: the path to the wheel file.
    """
    package_dir = script.scratch_path / package_name
    package_dir.mkdir()

    text = textwrap.dedent(
        """\
    from setuptools import setup
    setup(name='{}',
          python_requires='{}',
          version='1.0')
    """
    ).format(package_name, python_requires)
    package_dir.joinpath("setup.py").write_text(text)
    script.run(
        "python",
        "setup.py",
        "bdist_wheel",
        "--universal",
        cwd=package_dir,
    )

    file_name = f"{package_name}-1.0-py2.py3-none-any.whl"
    return package_dir / "dist" / file_name


def test_download__python_version_used_for_python_requires(
    script: PipTestEnvironment, data: TestData
) -> None:
    """
    Test that --python-version is used for the Requires-Python check.
    """
    wheel_path = make_wheel_with_python_requires(
        script,
        "mypackage",
        python_requires="==3.2",
    )
    wheel_dir = os.path.dirname(wheel_path)

    def make_args(python_version: str) -> list[str]:
        return [
            "download",
            "--no-index",
            "--find-links",
            wheel_dir,
            "--only-binary=:all:",
            "--dest",
            ".",
            "--python-version",
            python_version,
            "mypackage==1.0",
        ]

    args = make_args("33")
    result = script.pip(*args, expect_error=True)
    expected_err = (
        "ERROR: Package 'mypackage' requires a different Python: "
        "3.3.0 not in '==3.2'"
    )
    assert expected_err in result.stderr, f"stderr: {result.stderr}"

    # Now try with a --python-version that satisfies the Requires-Python.
    args = make_args("32")
    script.pip(*args)  # no exception


def test_download_ignore_requires_python_dont_fail_with_wrong_python(
    script: PipTestEnvironment,
) -> None:
    """
    Test that --ignore-requires-python ignores Requires-Python check.
    """
    wheel_path = make_wheel_with_python_requires(
        script,
        "mypackage",
        python_requires="==999",
    )
    wheel_dir = os.path.dirname(wheel_path)

    result = script.pip(
        "download",
        "--ignore-requires-python",
        "--no-index",
        "--find-links",
        wheel_dir,
        "--only-binary=:all:",
        "--dest",
        ".",
        "mypackage==1.0",
    )
    result.did_create(Path("scratch") / "mypackage-1.0-py2.py3-none-any.whl")


def test_download_specify_abi(script: PipTestEnvironment, data: TestData) -> None:
    """
    Test using "pip download --abi" to download a .whl archive
    supported for a specific abi
    """
    fake_wheel(data, "fake-1.0-py2.py3-none-any.whl")
    result = script.pip(
        "download",
        "--no-index",
        "--find-links",
        data.find_links,
        "--only-binary=:all:",
        "--dest",
        ".",
        "--implementation",
        "fk",
        "--abi",
        "fake_abi",
        "fake",
    )
    result.did_create(Path("scratch") / "fake-1.0-py2.py3-none-any.whl")

    result = script.pip(
        "download",
        "--no-index",
        "--find-links",
        data.find_links,
        "--only-binary=:all:",
        "--dest",
        ".",
        "--implementation",
        "fk",
        "--abi",
        "none",
        "fake",
    )

    result = script.pip(
        "download",
        "--no-index",
        "--find-links",
        data.find_links,
        "--only-binary=:all:",
        "--dest",
        ".",
        "--abi",
        "cp27m",
        "fake",
    )

    data.reset()
    fake_wheel(data, "fake-1.0-fk2-fakeabi-fake_platform.whl")
    result = script.pip(
        "download",
        "--no-index",
        "--find-links",
        data.find_links,
        "--only-binary=:all:",
        "--dest",
        ".",
        "--python-version",
        "2",
        "--implementation",
        "fk",
        "--platform",
        "fake_platform",
        "--abi",
        "fakeabi",
        "fake",
    )
    result.did_create(Path("scratch") / "fake-1.0-fk2-fakeabi-fake_platform.whl")

    result = script.pip(
        "download",
        "--no-index",
        "--find-links",
        data.find_links,
        "--only-binary=:all:",
        "--dest",
        ".",
        "--implementation",
        "fk",
        "--platform",
        "fake_platform",
        "--abi",
        "none",
        "fake",
        expect_error=True,
    )

    data.reset()
    fake_wheel(data, "fake-1.0-fk2-otherabi-fake_platform.whl")
    result = script.pip(
        "download",
        "--no-index",
        "--find-links",
        data.find_links,
        "--only-binary=:all:",
        "--dest",
        ".",
        "--python-version",
        "2",
        "--implementation",
        "fk",
        "--platform",
        "fake_platform",
        "--abi",
        "fakeabi",
        "--abi",
        "otherabi",
        "--abi",
        "none",
        "fake",
    )
    result.did_create(Path("scratch") / "fake-1.0-fk2-otherabi-fake_platform.whl")


def test_download_specify_implementation(
    script: PipTestEnvironment, data: TestData
) -> None:
    """
    Test using "pip download --abi" to download a .whl archive
    supported for a specific abi
    """
    fake_wheel(data, "fake-1.0-py2.py3-none-any.whl")
    result = script.pip(
        "download",
        "--no-index",
        "--find-links",
        data.find_links,
        "--only-binary=:all:",
        "--dest",
        ".",
        "--implementation",
        "fk",
        "fake",
    )
    result.did_create(Path("scratch") / "fake-1.0-py2.py3-none-any.whl")

    data.reset()
    fake_wheel(data, "fake-1.0-fk3-none-any.whl")
    result = script.pip(
        "download",
        "--no-index",
        "--find-links",
        data.find_links,
        "--only-binary=:all:",
        "--dest",
        ".",
        "--implementation",
        "fk",
        "--python-version",
        "3",
        "fake",
    )
    result.did_create(Path("scratch") / "fake-1.0-fk3-none-any.whl")

    result = script.pip(
        "download",
        "--no-index",
        "--find-links",
        data.find_links,
        "--only-binary=:all:",
        "--dest",
        ".",
        "--implementation",
        "fk",
        "--python-version",
        "2",
        "fake",
        expect_error=True,
    )


def test_download_exit_status_code_when_no_requirements(
    script: PipTestEnvironment,
) -> None:
    """
    Test download exit status code when no requirements specified
    """
    result = script.pip("download", expect_error=True)
    assert "You must give at least one requirement to download" in result.stderr
    assert result.returncode == ERROR


def test_download_exit_status_code_when_blank_requirements_file(
    script: PipTestEnvironment,
) -> None:
    """
    Test download exit status code when blank requirements file specified
    """
    script.scratch_path.joinpath("blank.txt").write_text("\n")
    script.pip("download", "-r", "blank.txt")


def test_download_prefer_binary_when_tarball_higher_than_wheel(
    script: PipTestEnvironment, data: TestData
) -> None:
    fake_wheel(data, "source-0.8-py2.py3-none-any.whl")
    result = script.pip(
        "download",
        "--prefer-binary",
        "--no-index",
        "-f",
        data.packages,
        "-d",
        ".",
        "source",
    )
    result.did_create(Path("scratch") / "source-0.8-py2.py3-none-any.whl")
    result.did_not_create(Path("scratch") / "source-1.0.tar.gz")


def test_prefer_binary_tarball_higher_than_wheel_req_file(
    script: PipTestEnvironment, data: TestData
) -> None:
    fake_wheel(data, "source-0.8-py2.py3-none-any.whl")
    script.scratch_path.joinpath("test-req.txt").write_text(
        textwrap.dedent(
            """
                --prefer-binary
                 source
                """
        )
    )
    result = script.pip(
        "download",
        "-r",
        script.scratch_path / "test-req.txt",
        "--no-index",
        "-f",
        data.packages,
        "-d",
        ".",
    )

    result.did_create(Path("scratch") / "source-0.8-py2.py3-none-any.whl")
    result.did_not_create(Path("scratch") / "source-1.0.tar.gz")


def test_download_prefer_binary_when_wheel_doesnt_satisfy_req(
    script: PipTestEnvironment, data: TestData
) -> None:
    fake_wheel(data, "source-0.8-py2.py3-none-any.whl")
    script.scratch_path.joinpath("test-req.txt").write_text(
        textwrap.dedent(
            """
        source>0.9
        """
        )
    )

    result = script.pip(
        "download",
        "--prefer-binary",
        "--no-index",
        "-f",
        data.packages,
        "-d",
        ".",
        "-r",
        script.scratch_path / "test-req.txt",
    )
    result.did_create(Path("scratch") / "source-1.0.tar.gz")
    result.did_not_create(Path("scratch") / "source-0.8-py2.py3-none-any.whl")


def test_prefer_binary_when_wheel_doesnt_satisfy_req_req_file(
    script: PipTestEnvironment, data: TestData
) -> None:
    fake_wheel(data, "source-0.8-py2.py3-none-any.whl")
    script.scratch_path.joinpath("test-req.txt").write_text(
        textwrap.dedent(
            """
        --prefer-binary
        source>0.9
        """
        )
    )

    result = script.pip(
        "download",
        "--no-index",
        "-f",
        data.packages,
        "-d",
        ".",
        "-r",
        script.scratch_path / "test-req.txt",
    )
    result.did_create(Path("scratch") / "source-1.0.tar.gz")
    result.did_not_create(Path("scratch") / "source-0.8-py2.py3-none-any.whl")


def test_download_prefer_binary_when_only_tarball_exists(
    script: PipTestEnvironment, data: TestData
) -> None:
    result = script.pip(
        "download",
        "--prefer-binary",
        "--no-index",
        "-f",
        data.packages,
        "-d",
        ".",
        "source",
    )
    result.did_create(Path("scratch") / "source-1.0.tar.gz")


def test_prefer_binary_when_only_tarball_exists_req_file(
    script: PipTestEnvironment, data: TestData
) -> None:
    script.scratch_path.joinpath("test-req.txt").write_text(
        textwrap.dedent(
            """
            --prefer-binary
            source
            """
        )
    )
    result = script.pip(
        "download",
        "--no-index",
        "-f",
        data.packages,
        "-d",
        ".",
        "-r",
        script.scratch_path / "test-req.txt",
    )
    result.did_create(Path("scratch") / "source-1.0.tar.gz")


@pytest.fixture(scope="session")
def shared_script(
    tmpdir_factory: pytest.TempPathFactory, script_factory: ScriptFactory
) -> PipTestEnvironment:
    tmpdir = tmpdir_factory.mktemp("download_shared_script")
    script = script_factory(tmpdir.joinpath("workspace"))
    return script


def test_download_file_url(
    shared_script: PipTestEnvironment, shared_data: TestData, tmpdir: Path
) -> None:
    download_dir = tmpdir / "download"
    download_dir.mkdir()
    downloaded_path = download_dir / "simple-1.0.tar.gz"

    simple_pkg = shared_data.packages / "simple-1.0.tar.gz"

    shared_script.pip(
        "download",
        "-d",
        str(download_dir),
        "--no-index",
        simple_pkg.as_uri(),
    )

    assert downloaded_path.exists()
    assert simple_pkg.read_bytes() == downloaded_path.read_bytes()


def test_download_file_url_existing_ok_download(
    shared_script: PipTestEnvironment, shared_data: TestData, tmpdir: Path
) -> None:
    download_dir = tmpdir / "download"
    download_dir.mkdir()
    downloaded_path = download_dir / "simple-1.0.tar.gz"
    fake_existing_package = shared_data.packages / "simple-2.0.tar.gz"
    shutil.copy(str(fake_existing_package), str(downloaded_path))
    downloaded_path_bytes = downloaded_path.read_bytes()

    simple_pkg = shared_data.packages / "simple-1.0.tar.gz"
    url = f"{simple_pkg.as_uri()}#sha256={sha256(downloaded_path_bytes).hexdigest()}"

    shared_script.pip(
        "download", "-d", str(download_dir), url, "--disable-pip-version-check"
    )

    assert downloaded_path_bytes == downloaded_path.read_bytes()


def test_download_file_url_existing_bad_download(
    shared_script: PipTestEnvironment, shared_data: TestData, tmpdir: Path
) -> None:
    download_dir = tmpdir / "download"
    download_dir.mkdir()
    downloaded_path = download_dir / "simple-1.0.tar.gz"
    fake_existing_package = shared_data.packages / "simple-2.0.tar.gz"
    shutil.copy(str(fake_existing_package), str(downloaded_path))

    simple_pkg = shared_data.packages / "simple-1.0.tar.gz"
    simple_pkg_bytes = simple_pkg.read_bytes()
    url = f"{simple_pkg.as_uri()}#sha256={sha256(simple_pkg_bytes).hexdigest()}"

    result = shared_script.pip(
        "download",
        "-d",
        str(download_dir),
        url,
        allow_stderr_warning=True,  # bad hash
    )

    assert simple_pkg_bytes == downloaded_path.read_bytes()
    assert "WARNING: Previously-downloaded file" in result.stderr
    assert "has bad hash. Re-downloading." in result.stderr


def test_download_http_url_bad_hash(
    shared_script: PipTestEnvironment,
    shared_data: TestData,
    tmpdir: Path,
    mock_server: MockServer,
) -> None:
    """
    If already-downloaded file has bad checksum, re-download.
    """
    download_dir = tmpdir / "download"
    download_dir.mkdir()
    downloaded_path = download_dir / "simple-1.0.tar.gz"
    fake_existing_package = shared_data.packages / "simple-2.0.tar.gz"
    shutil.copy(str(fake_existing_package), str(downloaded_path))

    simple_pkg = shared_data.packages / "simple-1.0.tar.gz"
    simple_pkg_bytes = simple_pkg.read_bytes()
    digest = sha256(simple_pkg_bytes).hexdigest()
    mock_server.set_responses([file_response(simple_pkg)])
    mock_server.start()
    base_address = f"http://{mock_server.host}:{mock_server.port}"
    url = f"{base_address}/simple-1.0.tar.gz#sha256={digest}"

    result = shared_script.pip(
        "download",
        "-d",
        str(download_dir),
        url,
        allow_stderr_warning=True,  # bad hash
    )

    assert simple_pkg_bytes == downloaded_path.read_bytes()
    assert "WARNING: Previously-downloaded file" in result.stderr
    assert "has bad hash. Re-downloading." in result.stderr

    mock_server.stop()
    requests = mock_server.get_requests()
    assert len(requests) == 1
    assert requests[0]["PATH_INFO"] == "/simple-1.0.tar.gz"
    assert requests[0]["HTTP_ACCEPT_ENCODING"] == "identity"


def test_download_editable(
    script: PipTestEnvironment, data: TestData, tmpdir: Path
) -> None:
    """
    Test 'pip download' of editables in requirement file.
    """
    editable_path = str(data.src / "simplewheel-1.0").replace(os.path.sep, "/")
    requirements_path = tmpdir / "requirements.txt"
    requirements_path.write_text("-e " + editable_path + "\n")
    download_dir = tmpdir / "download_dir"
    script.pip(
        "download", "--no-deps", "-r", str(requirements_path), "-d", str(download_dir)
    )
    downloads = os.listdir(download_dir)
    assert len(downloads) == 1
    assert downloads[0].endswith(".zip")


def test_download_use_pep517_propagation(
    script: PipTestEnvironment, tmpdir: Path, common_wheels: Path
) -> None:
    """
    Check that --use-pep517 applies not just to the requirements specified
    on the command line, but to their dependencies too.
    """

    create_basic_sdist_for_package(script, "fake_proj", "1.0", depends=["fake_dep"])

    # If --use-pep517 is in effect, then setup.py should be running in an isolated
    # environment that doesn't have pip in it.
    create_basic_sdist_for_package(
        script,
        "fake_dep",
        "1.0",
        setup_py_prelude=textwrap.dedent(
            """\
            try:
                import pip
            except ImportError:
                pass
            else:
                raise Exception(f"not running in isolation")
            """
        ),
    )

    download_dir = tmpdir / "download_dir"
    script.pip(
        "download",
        f"--dest={download_dir}",
        "--no-index",
        f"--find-links={common_wheels}",
        f"--find-links={script.scratch_path}",
        "--use-pep517",
        "fake_proj",
    )

    downloads = os.listdir(download_dir)
    assert len(downloads) == 2


@pytest.fixture
def download_local_html_index(
    script: PipTestEnvironment,
    html_index_for_packages: Path,
    tmpdir: Path,
) -> Callable[..., tuple[TestPipResult, Path]]:
    """Execute `pip download` against a generated PyPI index."""
    download_dir = tmpdir / "download_dir"

    def run_for_generated_index(
        args: list[str],
        allow_error: bool = False,
    ) -> tuple[TestPipResult, Path]:
        """
        Produce a PyPI directory structure pointing to the specified packages, then
        execute `pip download -i ...` pointing to our generated index.
        """
        pip_args = [
            "download",
            "-d",
            str(download_dir),
            "-i",
            str(path_to_url(str(html_index_for_packages))),
            *args,
        ]
        result = script.pip(*pip_args, allow_error=allow_error)
        return (result, download_dir)

    return run_for_generated_index


@pytest.fixture
def download_server_html_index(
    script: PipTestEnvironment,
    tmpdir: Path,
    html_index_with_onetime_server: http.server.ThreadingHTTPServer,
) -> Callable[..., tuple[TestPipResult, Path]]:
    """Execute `pip download` against a generated PyPI index."""
    download_dir = tmpdir / "download_dir"
    server_port = html_index_with_onetime_server.server_address[1]

    def run_for_generated_index(
        args: list[str],
        allow_error: bool = False,
    ) -> tuple[TestPipResult, Path]:
        """
        Produce a PyPI directory structure pointing to the specified packages, then
        execute `pip download -i ...` pointing to our generated index.
        """
        pip_args = [
            "download",
            "-d",
            str(download_dir),
            "-i",
<<<<<<< HEAD
            "http://localhost:8000",
            "--batch-download-parallelism",
            "1",
=======
            f"http://localhost:{server_port}",
>>>>>>> 65e0a84b
            *args,
        ]
        result = script.pip(*pip_args, allow_error=allow_error)
        return (result, download_dir)

    return run_for_generated_index


@pytest.mark.parametrize(
    "requirement_to_download, expected_outputs",
    [
        ("simple2==1.0", ["simple-1.0.tar.gz", "simple2-1.0.tar.gz"]),
        ("simple==2.0", ["simple-2.0.tar.gz"]),
        (
            "colander",
            ["colander-0.9.9-py2.py3-none-any.whl", "translationstring-1.1.tar.gz"],
        ),
        (
            "compilewheel==1.0",
            ["compilewheel-1.0-py2.py3-none-any.whl", "simple-1.0.tar.gz"],
        ),
    ],
)
def test_download_metadata(
    download_local_html_index: Callable[..., tuple[TestPipResult, Path]],
    requirement_to_download: str,
    expected_outputs: list[str],
) -> None:
    """Verify that if a data-dist-info-metadata attribute is present, then it is used
    instead of the actual dist's METADATA."""
    _, download_dir = download_local_html_index(
        [requirement_to_download],
    )
    assert sorted(os.listdir(download_dir)) == expected_outputs


@pytest.mark.parametrize(
    "requirement_to_download, expected_outputs, doubled_path",
    [
        (
            "simple2==1.0",
            ["simple-1.0.tar.gz", "simple2-1.0.tar.gz"],
            "/simple2/simple2-1.0.tar.gz",
        ),
        ("simple==2.0", ["simple-2.0.tar.gz"], "/simple/simple-2.0.tar.gz"),
        (
            "colander",
            ["colander-0.9.9-py2.py3-none-any.whl", "translationstring-1.1.tar.gz"],
            "/colander/colander-0.9.9-py2.py3-none-any.whl",
        ),
        (
            "compilewheel==1.0",
            [
                "compilewheel-1.0-py2.py3-none-any.whl",
                "simple-1.0.tar.gz",
            ],
            "/compilewheel/compilewheel-1.0-py2.py3-none-any.whl",
        ),
    ],
)
def test_download_metadata_server(
    download_server_html_index: Callable[..., tuple[TestPipResult, Path]],
    requirement_to_download: str,
    expected_outputs: list[str],
    doubled_path: str,
) -> None:
    """Verify that if a data-dist-info-metadata attribute is present, then it is used
    instead of the actual dist's METADATA.

    Additionally, verify that each dist is downloaded exactly once using a mock server.

    This is a regression test for issue https://github.com/pypa/pip/issues/11847.
    """
    _, download_dir = download_server_html_index(
        [requirement_to_download, "--no-cache-dir"],
    )
    assert sorted(os.listdir(download_dir)) == expected_outputs
    shutil.rmtree(download_dir)
    result, _ = download_server_html_index(
        [requirement_to_download, "--no-cache-dir"],
        allow_error=True,
    )
    assert result.returncode != 0
    expected_msg = f"File {doubled_path} not available more than once!"
    assert expected_msg in result.stderr


@pytest.mark.parametrize(
    "requirement_to_download, real_hash",
    [
        (
            "simple==3.0",
            "95e0f200b6302989bcf2cead9465cf229168295ea330ca30d1ffeab5c0fed996",
        ),
        (
            "has-script",
            "16ba92d7f6f992f6de5ecb7d58c914675cf21f57f8e674fb29dcb4f4c9507e5b",
        ),
    ],
)
def test_incorrect_metadata_hash(
    download_local_html_index: Callable[..., tuple[TestPipResult, Path]],
    requirement_to_download: str,
    real_hash: str,
) -> None:
    """Verify that if a hash for data-dist-info-metadata is provided, it must match the
    actual hash of the metadata file."""
    result, _ = download_local_html_index(
        [requirement_to_download],
        allow_error=True,
    )
    assert result.returncode != 0
    expected_msg = f"""\
        Expected sha256 wrong-hash
             Got        {real_hash}"""
    assert expected_msg in result.stderr


@pytest.mark.parametrize(
    "requirement_to_download, expected_url",
    [
        ("simple2==2.0", "simple2-2.0.tar.gz.metadata"),
        ("priority", "priority-1.0-py2.py3-none-any.whl.metadata"),
    ],
)
def test_metadata_not_found(
    download_local_html_index: Callable[..., tuple[TestPipResult, Path]],
    requirement_to_download: str,
    expected_url: str,
) -> None:
    """Verify that if a data-dist-info-metadata attribute is provided, that pip will
    fetch the .metadata file at the location specified by PEP 658, and error
    if unavailable."""
    result, _ = download_local_html_index(
        [requirement_to_download],
        allow_error=True,
    )
    assert result.returncode != 0
    expected_re = re.escape(expected_url)
    pattern = re.compile(
        f"ERROR: 404 Client Error: FileNotFoundError for url:.*{expected_re}"
    )
    assert pattern.search(result.stderr), (pattern, result.stderr)


def test_produces_error_for_mismatched_package_name_in_metadata(
    download_local_html_index: Callable[..., tuple[TestPipResult, Path]],
) -> None:
    """Verify that the package name from the metadata matches the requested package."""
    result, _ = download_local_html_index(
        ["simple2==3.0"],
        allow_error=True,
    )
    assert result.returncode != 0
    assert (
        "simple2-3.0.tar.gz has inconsistent Name: expected 'simple2', but metadata "
        "has 'not-simple2'"
    ) in result.stdout


@pytest.mark.parametrize(
    "requirement",
    [
        "requires-simple-extra==0.1",
        "REQUIRES_SIMPLE-EXTRA==0.1",
        "REQUIRES....simple-_-EXTRA==0.1",
    ],
)
def test_canonicalizes_package_name_before_verifying_metadata(
    download_local_html_index: Callable[..., tuple[TestPipResult, Path]],
    requirement: str,
) -> None:
    """Verify that the package name from the command line and the package's
    METADATA are both canonicalized before comparison.

    Regression test for https://github.com/pypa/pip/issues/12038
    """
    result, download_dir = download_local_html_index(
        [requirement],
        allow_error=True,
    )
    assert result.returncode == 0
    assert os.listdir(download_dir) == [
        "requires_simple_extra-0.1-py2.py3-none-any.whl",
    ]<|MERGE_RESOLUTION|>--- conflicted
+++ resolved
@@ -1291,13 +1291,9 @@
             "-d",
             str(download_dir),
             "-i",
-<<<<<<< HEAD
-            "http://localhost:8000",
+            f"http://localhost:{server_port}",
             "--batch-download-parallelism",
             "1",
-=======
-            f"http://localhost:{server_port}",
->>>>>>> 65e0a84b
             *args,
         ]
         result = script.pip(*pip_args, allow_error=allow_error)
