--- conflicted
+++ resolved
@@ -1008,7 +1008,9 @@
             FakePackage(
                 "complex-dist",
                 "0.1",
-                "complex_dist-0.1-py2.py3-none-any.whl",
+                FakePackageSource.shared_data_package(
+                    "complex_dist-0.1-py2.py3-none-any.whl"
+                ),
                 MetadataKind.Unhashed,
                 # Validate that the wheel isn't fetched if metadata is available and
                 # --dry-run is on, when the metadata presents no hash itself.
@@ -1019,7 +1021,9 @@
             FakePackage(
                 "corruptwheel",
                 "1.0",
-                "corruptwheel-1.0-py2.py3-none-any.whl",
+                FakePackageSource.shared_data_package(
+                    "corruptwheel-1.0-py2.py3-none-any.whl"
+                ),
                 # Validate that the wheel isn't fetched if metadata is available and
                 # --dry-run is on, when the metadata *does* present a hash.
                 MetadataKind.Sha256,
@@ -1125,21 +1129,14 @@
             download_links.append(
                 f'    <a href="{package_link.filename}" {package_link.generate_additional_tag()}>{package_link.filename}</a><br/>'  # noqa: E501
             )
-<<<<<<< HEAD
-            # (3.2) Copy over the corresponding file in `shared_data.packages`.
-            cached_file = shared_data.packages / package_link.filename
-            new_file = pkg_subdir / package_link.filename
-            if not package_link.delete_linked_file:
-                shutil.copy(cached_file, new_file)
-=======
             # (3.2) Copy over the corresponding file in `shared_data.packages`, or the
             #       generated wheel path if provided.
             source_path = package_link.source_path(shared_data)
-            shutil.copy(
-                source_path,
-                pkg_subdir / package_link.filename,
-            )
->>>>>>> a431d410
+            if not package_link.delete_linked_file:
+                shutil.copy(
+                    source_path,
+                    pkg_subdir / package_link.filename,
+                )
             # (3.3) Write a metadata file, if applicable.
             if package_link.metadata != MetadataKind.NoFile:
                 with open(pkg_subdir / package_link.metadata_filename(), "wb") as f:
