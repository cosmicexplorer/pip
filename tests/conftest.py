import abc
import compileall
import fnmatch
import http.server
import io
import os
import re
import shutil
import subprocess
import sys
import threading
<<<<<<< HEAD
from contextlib import AbstractContextManager, ExitStack, contextmanager
=======
from contextlib import ExitStack, contextmanager
>>>>>>> 3c733480
from dataclasses import dataclass
from enum import Enum
from hashlib import sha256
from pathlib import Path
from textwrap import dedent
from typing import (
    TYPE_CHECKING,
    Any,
    AnyStr,
    BinaryIO,
    Callable,
    ClassVar,
    Dict,
    Iterable,
    Iterator,
    List,
    Optional,
    Set,
    Tuple,
<<<<<<< HEAD
    Type,
=======
>>>>>>> 3c733480
    Union,
)
from unittest.mock import patch
from zipfile import ZipFile

import pytest

# Config will be available from the public API in pytest >= 7.0.0:
# https://github.com/pytest-dev/pytest/commit/88d84a57916b592b070f4201dc84f0286d1f9fef
from _pytest.config import Config

# Parser will be available from the public API in pytest >= 7.0.0:
# https://github.com/pytest-dev/pytest/commit/538b5c24999e9ebb4fab43faabc8bcc28737bcdf
from _pytest.config.argparsing import Parser
from installer import install
from installer.destinations import SchemeDictionaryDestination
from installer.sources import WheelFile

from pip import __file__ as pip_location
from pip._internal.cli.main import main as pip_entry_point
from pip._internal.locations import _USE_SYSCONFIG
from pip._internal.utils.temp_dir import global_tempdir_manager
from tests.lib import DATA_DIR, SRC_DIR, PipTestEnvironment, TestData
from tests.lib.server import MockServer as _MockServer
from tests.lib.server import make_mock_server, server_running
from tests.lib.venv import VirtualEnvironment, VirtualEnvironmentType

from .lib.compat import nullcontext

if TYPE_CHECKING:
    from typing import Protocol

    from _typeshed.wsgi import WSGIApplication
else:
    # TODO: Protocol was introduced in Python 3.8. Remove this branch when
    # dropping support for Python 3.7.
    Protocol = object


def pytest_addoption(parser: Parser) -> None:
    parser.addoption(
        "--keep-tmpdir",
        action="store_true",
        default=False,
        help="keep temporary test directories",
    )
    parser.addoption(
        "--resolver",
        action="store",
        default="2020-resolver",
        choices=["2020-resolver", "legacy"],
        help="use given resolver in tests",
    )
    parser.addoption(
        "--use-venv",
        action="store_true",
        default=False,
        help="use venv for virtual environment creation",
    )
    parser.addoption(
        "--run-search",
        action="store_true",
        default=False,
        help="run 'pip search' tests",
    )
    parser.addoption(
        "--proxy",
        action="store",
        default=None,
        help="use given proxy in session network tests",
    )
    parser.addoption(
        "--use-zipapp",
        action="store_true",
        default=False,
        help="use a zipapp when running pip in tests",
    )


def pytest_collection_modifyitems(config: Config, items: List[pytest.Function]) -> None:
    for item in items:
        if not hasattr(item, "module"):  # e.g.: DoctestTextfile
            continue

        if item.get_closest_marker("search") and not config.getoption("--run-search"):
            item.add_marker(pytest.mark.skip("pip search test skipped"))

        if "CI" in os.environ:
            # Mark network tests as flaky
            if item.get_closest_marker("network") is not None:
                item.add_marker(pytest.mark.flaky(reruns=3, reruns_delay=2))

        if (
            item.get_closest_marker("incompatible_with_venv")
            and sys.prefix != sys.base_prefix
        ):
            item.add_marker(pytest.mark.skip("Incompatible with venv"))

        if item.get_closest_marker("incompatible_with_sysconfig") and _USE_SYSCONFIG:
            item.add_marker(pytest.mark.skip("Incompatible with sysconfig"))

        module_file = item.module.__file__
        module_path = os.path.relpath(
            module_file, os.path.commonprefix([__file__, module_file])
        )

        module_root_dir = module_path.split(os.pathsep)[0]
        if (
            module_root_dir.startswith("functional")
            or module_root_dir.startswith("integration")
            or module_root_dir.startswith("lib")
        ):
            item.add_marker(pytest.mark.integration)
        elif module_root_dir.startswith("unit"):
            item.add_marker(pytest.mark.unit)

            # We don't want to allow using the script resource if this is a
            # unit test, as unit tests should not need all that heavy lifting
            if "script" in item.fixturenames:
                raise RuntimeError(
                    "Cannot use the ``script`` funcarg in a unit test: "
                    "(filename = {}, item = {})".format(module_path, item)
                )
        else:
            raise RuntimeError(f"Unknown test type (filename = {module_path})")


@pytest.fixture(scope="session", autouse=True)
def resolver_variant(request: pytest.FixtureRequest) -> Iterator[str]:
    """Set environment variable to make pip default to the correct resolver."""
    resolver = request.config.getoption("--resolver")

    # Handle the environment variables for this test.
    features = set(os.environ.get("PIP_USE_FEATURE", "").split())
    deprecated_features = set(os.environ.get("PIP_USE_DEPRECATED", "").split())

    if resolver == "legacy":
        deprecated_features.add("legacy-resolver")
    else:
        deprecated_features.discard("legacy-resolver")

    env = {
        "PIP_USE_FEATURE": " ".join(features),
        "PIP_USE_DEPRECATED": " ".join(deprecated_features),
    }
    with patch.dict(os.environ, env):
        yield resolver


@pytest.fixture(scope="session")
def tmp_path_factory(
    request: pytest.FixtureRequest, tmp_path_factory: pytest.TempPathFactory
) -> Iterator[pytest.TempPathFactory]:
    """Modified `tmpdir_factory` session fixture
    that will automatically cleanup after itself.
    """
    yield tmp_path_factory
    if not request.config.getoption("--keep-tmpdir"):
        shutil.rmtree(
            tmp_path_factory.getbasetemp(),
            ignore_errors=True,
        )


@pytest.fixture(scope="session")
def tmpdir_factory(tmp_path_factory: pytest.TempPathFactory) -> pytest.TempPathFactory:
    """Override Pytest's ``tmpdir_factory`` with our pathlib implementation.

    This prevents mis-use of this fixture.
    """
    return tmp_path_factory


@pytest.fixture
def tmp_path(request: pytest.FixtureRequest, tmp_path: Path) -> Iterator[Path]:
    """
    Return a temporary directory path object which is unique to each test
    function invocation, created as a sub directory of the base temporary
    directory. The returned object is a ``Path`` object.

    This uses the built-in tmp_path fixture from pytest itself, but deletes the
    temporary directories at the end of each test case.
    """
    assert tmp_path.is_dir()
    yield tmp_path
    # Clear out the temporary directory after the test has finished using it.
    # This should prevent us from needing a multiple gigabyte temporary
    # directory while running the tests.
    if not request.config.getoption("--keep-tmpdir"):
        shutil.rmtree(tmp_path, ignore_errors=True)


@pytest.fixture()
def tmpdir(tmp_path: Path) -> Path:
    """Override Pytest's ``tmpdir`` with our pathlib implementation.

    This prevents mis-use of this fixture.
    """
    return tmp_path


@pytest.fixture(autouse=True)
def isolate(tmpdir: Path, monkeypatch: pytest.MonkeyPatch) -> None:
    """
    Isolate our tests so that things like global configuration files and the
    like do not affect our test results.

    We use an autouse function scoped fixture because we want to ensure that
    every test has it's own isolated home directory.
    """

    # TODO: Figure out how to isolate from *system* level configuration files
    #       as well as user level configuration files.

    # Create a directory to use as our home location.
    home_dir = os.path.join(str(tmpdir), "home")
    os.makedirs(home_dir)

    # Create a directory to use as a fake root
    fake_root = os.path.join(str(tmpdir), "fake-root")
    os.makedirs(fake_root)

    if sys.platform == "win32":
        # Note: this will only take effect in subprocesses...
        home_drive, home_path = os.path.splitdrive(home_dir)
        monkeypatch.setenv("USERPROFILE", home_dir)
        monkeypatch.setenv("HOMEDRIVE", home_drive)
        monkeypatch.setenv("HOMEPATH", home_path)
        for env_var, sub_path in (
            ("APPDATA", "AppData/Roaming"),
            ("LOCALAPPDATA", "AppData/Local"),
        ):
            path = os.path.join(home_dir, *sub_path.split("/"))
            monkeypatch.setenv(env_var, path)
            os.makedirs(path)
    else:
        # Set our home directory to our temporary directory, this should force
        # all of our relative configuration files to be read from here instead
        # of the user's actual $HOME directory.
        monkeypatch.setenv("HOME", home_dir)
        # Isolate ourselves from XDG directories
        monkeypatch.setenv(
            "XDG_DATA_HOME",
            os.path.join(
                home_dir,
                ".local",
                "share",
            ),
        )
        monkeypatch.setenv(
            "XDG_CONFIG_HOME",
            os.path.join(
                home_dir,
                ".config",
            ),
        )
        monkeypatch.setenv("XDG_CACHE_HOME", os.path.join(home_dir, ".cache"))
        monkeypatch.setenv(
            "XDG_RUNTIME_DIR",
            os.path.join(
                home_dir,
                ".runtime",
            ),
        )
        monkeypatch.setenv(
            "XDG_DATA_DIRS",
            os.pathsep.join(
                [
                    os.path.join(fake_root, "usr", "local", "share"),
                    os.path.join(fake_root, "usr", "share"),
                ]
            ),
        )
        monkeypatch.setenv(
            "XDG_CONFIG_DIRS",
            os.path.join(
                fake_root,
                "etc",
                "xdg",
            ),
        )

    # Configure git, because without an author name/email git will complain
    # and cause test failures.
    monkeypatch.setenv("GIT_CONFIG_NOSYSTEM", "1")
    monkeypatch.setenv("GIT_AUTHOR_NAME", "pip")
    monkeypatch.setenv("GIT_AUTHOR_EMAIL", "distutils-sig@python.org")

    # We want to disable the version check from running in the tests
    monkeypatch.setenv("PIP_DISABLE_PIP_VERSION_CHECK", "true")

    # Make sure tests don't share a requirements tracker.
    monkeypatch.delenv("PIP_BUILD_TRACKER", False)

    # FIXME: Windows...
    os.makedirs(os.path.join(home_dir, ".config", "git"))
    with open(os.path.join(home_dir, ".config", "git", "config"), "wb") as fp:
        fp.write(b"[user]\n\tname = pip\n\temail = distutils-sig@python.org\n")


@pytest.fixture(autouse=True)
def scoped_global_tempdir_manager(request: pytest.FixtureRequest) -> Iterator[None]:
    """Make unit tests with globally-managed tempdirs easier

    Each test function gets its own individual scope for globally-managed
    temporary directories in the application.
    """
    if "no_auto_tempdir_manager" in request.keywords:
        ctx = nullcontext
    else:
        ctx = global_tempdir_manager

    with ctx():
        yield


@pytest.fixture(scope="session")
def pip_src(tmpdir_factory: pytest.TempPathFactory) -> Path:
    def not_code_files_and_folders(path: str, names: List[str]) -> Iterable[str]:
        # In the root directory...
        if os.path.samefile(path, SRC_DIR):
            # ignore all folders except "src"
            folders = {
                name for name in names if os.path.isdir(os.path.join(path, name))
            }
            to_ignore = folders - {"src"}
            # and ignore ".git" if present (which may be a file if in a linked
            # worktree).
            if ".git" in names:
                to_ignore.add(".git")
            return to_ignore

        # Ignore all compiled files and egg-info.
        ignored = set()
        for pattern in ("__pycache__", "*.pyc", "pip.egg-info"):
            ignored.update(fnmatch.filter(names, pattern))
        return ignored

    pip_src = tmpdir_factory.mktemp("pip_src").joinpath("pip_src")
    # Copy over our source tree so that each use is self contained
    shutil.copytree(
        SRC_DIR,
        pip_src.resolve(),
        ignore=not_code_files_and_folders,
    )
    return pip_src


def _common_wheel_editable_install(
    tmpdir_factory: pytest.TempPathFactory, common_wheels: Path, package: str
) -> Path:
    wheel_candidates = list(common_wheels.glob(f"{package}-*.whl"))
    assert len(wheel_candidates) == 1, wheel_candidates
    install_dir = tmpdir_factory.mktemp(package) / "install"
    lib_install_dir = install_dir / "lib"
    bin_install_dir = install_dir / "bin"
    with WheelFile.open(wheel_candidates[0]) as source:
        install(
            source,
            SchemeDictionaryDestination(
                {
                    "purelib": os.fspath(lib_install_dir),
                    "platlib": os.fspath(lib_install_dir),
                    "scripts": os.fspath(bin_install_dir),
                },
                interpreter=sys.executable,
                script_kind="posix",
            ),
            additional_metadata={},
        )
    # The scripts are not necessary for our use cases, and they would be installed with
    # the wrong interpreter, so remove them.
    # TODO consider a refactoring by adding a install_from_wheel(path) method
    # to the virtualenv fixture.
    if bin_install_dir.exists():
        shutil.rmtree(bin_install_dir)
    return lib_install_dir


@pytest.fixture(scope="session")
def setuptools_install(
    tmpdir_factory: pytest.TempPathFactory, common_wheels: Path
) -> Path:
    return _common_wheel_editable_install(tmpdir_factory, common_wheels, "setuptools")


@pytest.fixture(scope="session")
def wheel_install(tmpdir_factory: pytest.TempPathFactory, common_wheels: Path) -> Path:
    return _common_wheel_editable_install(tmpdir_factory, common_wheels, "wheel")


@pytest.fixture(scope="session")
def coverage_install(
    tmpdir_factory: pytest.TempPathFactory, common_wheels: Path
) -> Path:
    return _common_wheel_editable_install(tmpdir_factory, common_wheels, "coverage")


def install_pth_link(
    venv: VirtualEnvironment, project_name: str, lib_dir: Path
) -> None:
    venv.site.joinpath(f"_pip_testsuite_{project_name}.pth").write_text(
        str(lib_dir.resolve()), encoding="utf-8"
    )


@pytest.fixture(scope="session")
def virtualenv_template(
    request: pytest.FixtureRequest,
    tmpdir_factory: pytest.TempPathFactory,
    pip_src: Path,
    setuptools_install: Path,
    wheel_install: Path,
    coverage_install: Path,
) -> Iterator[VirtualEnvironment]:
    venv_type: VirtualEnvironmentType
    if request.config.getoption("--use-venv"):
        venv_type = "venv"
    else:
        venv_type = "virtualenv"

    # Create the virtual environment
    tmpdir = tmpdir_factory.mktemp("virtualenv")
    venv = VirtualEnvironment(tmpdir.joinpath("venv_orig"), venv_type=venv_type)

    # Install setuptools, wheel and pip.
    install_pth_link(venv, "setuptools", setuptools_install)
    install_pth_link(venv, "wheel", wheel_install)
    pip_editable = tmpdir_factory.mktemp("pip") / "pip"
    shutil.copytree(pip_src, pip_editable, symlinks=True)
    # noxfile.py is Python 3 only
    assert compileall.compile_dir(
        str(pip_editable),
        quiet=1,
        rx=re.compile("noxfile.py$"),
    )
    subprocess.check_call(
        [os.fspath(venv.bin / "python"), "setup.py", "-q", "develop"], cwd=pip_editable
    )

    # Install coverage and pth file for executing it in any spawned processes
    # in this virtual environment.
    install_pth_link(venv, "coverage", coverage_install)
    # zz prefix ensures the file is after easy-install.pth.
    with open(venv.site / "zz-coverage-helper.pth", "a") as f:
        f.write("import coverage; coverage.process_startup()")

    # Drop (non-relocatable) launchers.
    for exe in os.listdir(venv.bin):
        if not (
            exe.startswith("python")
            or exe.startswith("libpy")  # Don't remove libpypy-c.so...
        ):
            (venv.bin / exe).unlink()

    # Rename original virtualenv directory to make sure
    # it's not reused by mistake from one of the copies.
    venv_template = tmpdir / "venv_template"
    venv.move(venv_template)
    yield venv


@pytest.fixture(scope="session")
def virtualenv_factory(
    virtualenv_template: VirtualEnvironment,
) -> Callable[[Path], VirtualEnvironment]:
    def factory(tmpdir: Path) -> VirtualEnvironment:
        return VirtualEnvironment(tmpdir, virtualenv_template)

    return factory


@pytest.fixture
def virtualenv(
    virtualenv_factory: Callable[[Path], VirtualEnvironment], tmpdir: Path
) -> Iterator[VirtualEnvironment]:
    """
    Return a virtual environment which is unique to each test function
    invocation created inside of a sub directory of the test function's
    temporary directory. The returned object is a
    ``tests.lib.venv.VirtualEnvironment`` object.
    """
    yield virtualenv_factory(tmpdir.joinpath("workspace", "venv"))


class ScriptFactory(Protocol):
    def __call__(
        self,
        tmpdir: Path,
        virtualenv: Optional[VirtualEnvironment] = None,
        environ: Optional[Dict[AnyStr, AnyStr]] = None,
    ) -> PipTestEnvironment:
        ...


@pytest.fixture(scope="session")
def script_factory(
    virtualenv_factory: Callable[[Path], VirtualEnvironment],
    deprecated_python: bool,
    zipapp: Optional[str],
) -> ScriptFactory:
    def factory(
        tmpdir: Path,
        virtualenv: Optional[VirtualEnvironment] = None,
        environ: Optional[Dict[AnyStr, AnyStr]] = None,
    ) -> PipTestEnvironment:
        kwargs = {}
        if environ:
            kwargs["environ"] = environ
        if virtualenv is None:
            virtualenv = virtualenv_factory(tmpdir.joinpath("venv"))
        return PipTestEnvironment(
            # The base location for our test environment
            tmpdir,
            # Tell the Test Environment where our virtualenv is located
            virtualenv=virtualenv,
            # Do not ignore hidden files, they need to be checked as well
            ignore_hidden=False,
            # We are starting with an already empty directory
            start_clear=False,
            # We want to ensure no temporary files are left behind, so the
            # PipTestEnvironment needs to capture and assert against temp
            capture_temp=True,
            assert_no_temp=True,
            # Deprecated python versions produce an extra deprecation warning
            pip_expect_warning=deprecated_python,
            # Tell the Test Environment if we want to run pip via a zipapp
            zipapp=zipapp,
            **kwargs,
        )

    return factory


ZIPAPP_MAIN = """\
#!/usr/bin/env python

import os
import runpy
import sys

lib = os.path.join(os.path.dirname(__file__), "lib")
sys.path.insert(0, lib)

runpy.run_module("pip", run_name="__main__")
"""


def make_zipapp_from_pip(zipapp_name: Path) -> None:
    pip_dir = Path(pip_location).parent
    with zipapp_name.open("wb") as zipapp_file:
        zipapp_file.write(b"#!/usr/bin/env python\n")
        with ZipFile(zipapp_file, "w") as zipapp:
            for pip_file in pip_dir.rglob("*"):
                if pip_file.suffix == ".pyc":
                    continue
                if pip_file.name == "__pycache__":
                    continue
                rel_name = pip_file.relative_to(pip_dir.parent)
                zipapp.write(pip_file, arcname=f"lib/{rel_name}")
            zipapp.writestr("__main__.py", ZIPAPP_MAIN)


@pytest.fixture(scope="session")
def zipapp(
    request: pytest.FixtureRequest, tmpdir_factory: pytest.TempPathFactory
) -> Optional[str]:
    """
    If the user requested for pip to be run from a zipapp, build that zipapp
    and return its location. If the user didn't request a zipapp, return None.

    This fixture is session scoped, so the zipapp will only be created once.
    """
    if not request.config.getoption("--use-zipapp"):
        return None

    temp_location = tmpdir_factory.mktemp("zipapp")
    pyz_file = temp_location / "pip.pyz"
    make_zipapp_from_pip(pyz_file)
    return str(pyz_file)


@pytest.fixture
def script(
    request: pytest.FixtureRequest,
    tmpdir: Path,
    virtualenv: VirtualEnvironment,
    script_factory: ScriptFactory,
) -> PipTestEnvironment:
    """
    Return a PipTestEnvironment which is unique to each test function and
    will execute all commands inside of the unique virtual environment for this
    test function. The returned object is a
    ``tests.lib.PipTestEnvironment``.
    """
    return script_factory(tmpdir.joinpath("workspace"), virtualenv)


@pytest.fixture(scope="session")
def common_wheels() -> Path:
    """Provide a directory with latest setuptools and wheel wheels"""
    return DATA_DIR.joinpath("common_wheels")


@pytest.fixture(scope="session")
def shared_data(tmpdir_factory: pytest.TempPathFactory) -> TestData:
    return TestData.copy(tmpdir_factory.mktemp("data"))


@pytest.fixture
def data(tmpdir: Path) -> TestData:
    return TestData.copy(tmpdir.joinpath("data"))


class InMemoryPipResult:
    def __init__(self, returncode: int, stdout: str) -> None:
        self.returncode = returncode
        self.stdout = stdout


class InMemoryPip:
    def pip(self, *args: Union[str, Path]) -> InMemoryPipResult:
        orig_stdout = sys.stdout
        stdout = io.StringIO()
        sys.stdout = stdout
        try:
            returncode = pip_entry_point([os.fspath(a) for a in args])
        except SystemExit as e:
            if isinstance(e.code, int):
                returncode = e.code
            elif e.code:
                returncode = 1
            else:
                returncode = 0
        finally:
            sys.stdout = orig_stdout
        return InMemoryPipResult(returncode, stdout.getvalue())


@pytest.fixture
def in_memory_pip() -> InMemoryPip:
    return InMemoryPip()


@pytest.fixture(scope="session")
def deprecated_python() -> bool:
    """Used to indicate whether pip deprecated this Python version"""
    return sys.version_info[:2] in []


CertFactory = Callable[[], str]


@pytest.fixture(scope="session")
def cert_factory(tmpdir_factory: pytest.TempPathFactory) -> CertFactory:
    # Delay the import requiring cryptography in order to make it possible
    # to deselect relevant tests on systems where cryptography cannot
    # be installed.
    from tests.lib.certs import make_tls_cert, serialize_cert, serialize_key

    def factory() -> str:
        """Returns path to cert/key file."""
        output_path = tmpdir_factory.mktemp("certs") / "cert.pem"
        # Must be Text on PY2.
        cert, key = make_tls_cert("localhost")
        with open(str(output_path), "wb") as f:
            f.write(serialize_cert(cert))
            f.write(serialize_key(key))

        return str(output_path)

    return factory


class MockServer:
    def __init__(self, server: _MockServer) -> None:
        self._server = server
        self._running = False
        self.context = ExitStack()

    @property
    def port(self) -> int:
        return self._server.port

    @property
    def host(self) -> str:
        return self._server.host

    def set_responses(self, responses: Iterable["WSGIApplication"]) -> None:
        assert not self._running, "responses cannot be set on running server"
        self._server.mock.side_effect = responses

    def start(self) -> None:
        assert not self._running, "running server cannot be started"
        self.context.enter_context(server_running(self._server))
        self.context.enter_context(self._set_running())

    @contextmanager
    def _set_running(self) -> Iterator[None]:
        self._running = True
        try:
            yield
        finally:
            self._running = False

    def stop(self) -> None:
        assert self._running, "idle server cannot be stopped"
        self.context.close()

    def get_requests(self) -> List[Dict[str, str]]:
        """Get environ for each received request."""
        assert not self._running, "cannot get mock from running server"
        # Legacy: replace call[0][0] with call.args[0]
        # when pip drops support for python3.7
        return [call[0][0] for call in self._server.mock.call_args_list]


@pytest.fixture
def mock_server() -> Iterator[MockServer]:
    server = make_mock_server()
    test_server = MockServer(server)
    with test_server.context:
        yield test_server


@pytest.fixture
def proxy(request: pytest.FixtureRequest) -> str:
    return request.config.getoption("proxy")


@pytest.fixture
def enable_user_site(virtualenv: VirtualEnvironment) -> None:
    virtualenv.user_site_packages = True


class MetadataKind(Enum):
    """All the types of values we might be provided for the data-dist-info-metadata
    attribute from PEP 658."""

    # Valid: will read metadata from the dist instead.
    No = "none"
    # Valid: will read the .metadata file, but won't check its hash.
    Unhashed = "unhashed"
    # Valid: will read the .metadata file and check its hash matches.
    Sha256 = "sha256"
    # Invalid: will error out after checking the hash.
    WrongHash = "wrong-hash"
    # Invalid: will error out after failing to fetch the .metadata file.
    NoFile = "no-file"


@dataclass(frozen=True)
class FakePackage:
    """Mock package structure used to generate a PyPI repository.

    FakePackage name and version should correspond to sdists (.tar.gz files) in our test
    data."""

    name: str
    version: str
    filename: str
    metadata: MetadataKind
    # This will override any dependencies specified in the actual dist's METADATA.
    requires_dist: Tuple[str, ...] = ()
    # This will override the Name specified in the actual dist's METADATA.
    metadata_name: Optional[str] = None
<<<<<<< HEAD
=======
    # Whether to delete the file this points to, which causes any attempt to fetch this
    # package to fail unless it is processed as a metadata-only dist.
    delete_linked_file: bool = False
>>>>>>> 3c733480

    def metadata_filename(self) -> str:
        """This is specified by PEP 658."""
        return f"{self.filename}.metadata"

    def generate_additional_tag(self) -> str:
        """This gets injected into the <a> tag in the generated PyPI index page for this
        package."""
        if self.metadata == MetadataKind.No:
            return ""
        if self.metadata in [MetadataKind.Unhashed, MetadataKind.NoFile]:
            return 'data-dist-info-metadata="true"'
        if self.metadata == MetadataKind.WrongHash:
            return 'data-dist-info-metadata="sha256=WRONG-HASH"'
        assert self.metadata == MetadataKind.Sha256
        checksum = sha256(self.generate_metadata()).hexdigest()
        return f'data-dist-info-metadata="sha256={checksum}"'

    def requires_str(self) -> str:
        if not self.requires_dist:
            return ""
        joined = " and ".join(self.requires_dist)
        return f"Requires-Dist: {joined}"

    def generate_metadata(self) -> bytes:
        """This is written to `self.metadata_filename()` and will override the actual
        dist's METADATA, unless `self.metadata == MetadataKind.NoFile`."""
        return dedent(
            f"""\
        Metadata-Version: 2.1
        Name: {self.metadata_name or self.name}
        Version: {self.version}
        {self.requires_str()}
        """
        ).encode("utf-8")


@pytest.fixture(scope="session")
def fake_packages() -> Dict[str, List[FakePackage]]:
    """The package database we generate for testing PEP 658 support."""
    return {
        "simple": [
            FakePackage("simple", "1.0", "simple-1.0.tar.gz", MetadataKind.Sha256),
            FakePackage("simple", "2.0", "simple-2.0.tar.gz", MetadataKind.No),
            # This will raise a hashing error.
            FakePackage("simple", "3.0", "simple-3.0.tar.gz", MetadataKind.WrongHash),
        ],
        "simple2": [
            # Override the dependencies here in order to force pip to download
            # simple-1.0.tar.gz as well.
            FakePackage(
                "simple2",
                "1.0",
                "simple2-1.0.tar.gz",
                MetadataKind.Unhashed,
                ("simple==1.0",),
            ),
            # This will raise an error when pip attempts to fetch the metadata file.
            FakePackage("simple2", "2.0", "simple2-2.0.tar.gz", MetadataKind.NoFile),
            # This has a METADATA file with a mismatched name.
            FakePackage(
                "simple2",
                "3.0",
                "simple2-3.0.tar.gz",
                MetadataKind.Sha256,
                metadata_name="not-simple2",
            ),
        ],
        "colander": [
            # Ensure we can read the dependencies from a metadata file within a wheel
            # *without* PEP 658 metadata.
            FakePackage(
                "colander",
                "0.9.9",
                "colander-0.9.9-py2.py3-none-any.whl",
                MetadataKind.No,
            ),
        ],
        "compilewheel": [
            # Ensure we can override the dependencies of a wheel file by injecting PEP
            # 658 metadata.
            FakePackage(
                "compilewheel",
                "1.0",
                "compilewheel-1.0-py2.py3-none-any.whl",
                MetadataKind.Unhashed,
                ("simple==1.0",),
            ),
<<<<<<< HEAD
            # This inserts a very large wheel, larger than the default fast-deps
            # request size.
            FakePackage(
                "compilewheel",
                "2.0",
                "compilewheel-2.0-py2.py3-none-any.whl",
                MetadataKind.Unhashed,
=======
        ],
        "complex-dist": [
            FakePackage(
                "complex-dist",
                "0.1",
                "complex_dist-0.1-py2.py3-none-any.whl",
                MetadataKind.Unhashed,
                # Validate that the wheel isn't fetched if metadata is available and
                # --dry-run is on, when the metadata presents no hash itself.
                delete_linked_file=True,
            ),
        ],
        "corruptwheel": [
            FakePackage(
                "corruptwheel",
                "1.0",
                "corruptwheel-1.0-py2.py3-none-any.whl",
                # Validate that the wheel isn't fetched if metadata is available and
                # --adry-run is on, when the metadata *does* present a hash.
                MetadataKind.Sha256,
>>>>>>> 3c733480
            ),
        ],
        "has-script": [
            # Ensure we check PEP 658 metadata hashing errors for wheel files.
            FakePackage(
                "has-script",
                "1.0",
                "has.script-1.0-py2.py3-none-any.whl",
                MetadataKind.WrongHash,
            ),
        ],
        "translationstring": [
            FakePackage(
                "translationstring",
                "1.1",
                "translationstring-1.1.tar.gz",
                MetadataKind.No,
            ),
        ],
        "priority": [
            # Ensure we check for a missing metadata file for wheels.
            FakePackage(
                "priority",
                "1.0",
                "priority-1.0-py2.py3-none-any.whl",
                MetadataKind.NoFile,
            ),
        ],
        "requires-simple-extra": [
            # Metadata name is not canonicalized.
            FakePackage(
                "requires-simple-extra",
                "0.1",
                "requires_simple_extra-0.1-py2.py3-none-any.whl",
                MetadataKind.Sha256,
                metadata_name="Requires_Simple.Extra",
            ),
        ],
    }


@pytest.fixture(scope="session")
def html_index_for_packages(
    shared_data: TestData,
    fake_packages: Dict[str, List[FakePackage]],
    tmpdir_factory: pytest.TempPathFactory,
) -> Path:
    """Generate a PyPI HTML package index within a local directory pointing to
    synthetic test data."""
    html_dir = tmpdir_factory.mktemp("fake_index_html_content")

    # (1) Generate the content for a PyPI index.html.
    pkg_links = "\n".join(
        f'    <a href="{pkg}/index.html">{pkg}</a>' for pkg in fake_packages.keys()
    )
    # Output won't be nicely indented because dedent() acts after f-string
    # arg insertion.
    index_html = dedent(
        f"""\
        <!DOCTYPE html>
        <html>
          <head>
            <meta name="pypi:repository-version" content="1.0">
            <title>Simple index</title>
          </head>
          <body>
          {pkg_links}
          </body>
        </html>"""
    )
    # (2) Generate the index.html in a new subdirectory of the temp directory.
    (html_dir / "index.html").write_text(index_html)

    # (3) Generate subdirectories for individual packages, each with their own
    # index.html.
    for pkg, links in fake_packages.items():
        pkg_subdir = html_dir / pkg
        pkg_subdir.mkdir()

        download_links: List[str] = []
        for package_link in links:
            # (3.1) Generate the <a> tag which pip can crawl pointing to this
            # specific package version.
            download_links.append(
                f'    <a href="{package_link.filename}" {package_link.generate_additional_tag()}>{package_link.filename}</a><br/>'  # noqa: E501
            )
            # (3.2) Copy over the corresponding file in `shared_data.packages`.
<<<<<<< HEAD
            shutil.copy(
                shared_data.packages / package_link.filename,
                pkg_subdir / package_link.filename,
            )
=======
            cached_file = shared_data.packages / package_link.filename
            new_file = pkg_subdir / package_link.filename
            if not package_link.delete_linked_file:
                shutil.copy(cached_file, new_file)
>>>>>>> 3c733480
            # (3.3) Write a metadata file, if applicable.
            if package_link.metadata != MetadataKind.NoFile:
                with open(pkg_subdir / package_link.metadata_filename(), "wb") as f:
                    f.write(package_link.generate_metadata())

        # (3.4) After collating all the download links and copying over the files,
        # write an index.html with the generated download links for each
        # copied file for this specific package name.
        download_links_str = "\n".join(download_links)
        pkg_index_content = dedent(
            f"""\
            <!DOCTYPE html>
            <html>
              <head>
                <meta name="pypi:repository-version" content="1.0">
                <title>Links for {pkg}</title>
              </head>
              <body>
                <h1>Links for {pkg}</h1>
                {download_links_str}
              </body>
            </html>"""
        )
        with open(pkg_subdir / "index.html", "w") as f:
            f.write(pkg_index_content)

    return html_dir


class OneTimeDownloadHandler(http.server.SimpleHTTPRequestHandler):
    """Serve files from the current directory, but error if a file is downloaded more
    than once."""

<<<<<<< HEAD
    # NB: Needs to be set on per-function subclass.
=======
>>>>>>> 3c733480
    _seen_paths: ClassVar[Set[str]] = set()

    def do_GET(self) -> None:
        if self.path in self._seen_paths:
            self.send_error(
                http.HTTPStatus.NOT_FOUND,
                f"File {self.path} not available more than once!",
            )
            return
        super().do_GET()
        if not (self.path.endswith("/") or self.path.endswith(".metadata")):
            self._seen_paths.add(self.path)


@pytest.fixture(scope="function")
def html_index_with_onetime_server(
    html_index_for_packages: Path,
) -> Iterator[http.server.ThreadingHTTPServer]:
    """Serve files from a generated pypi index, erroring if a file is downloaded more
    than once.

    Provide `-i http://localhost:8000` to pip invocations to point them at this server.
    """

    class InDirectoryServer(http.server.ThreadingHTTPServer):
        def finish_request(self, request: Any, client_address: Any) -> None:
            self.RequestHandlerClass(
                request, client_address, self, directory=str(html_index_for_packages)  # type: ignore[call-arg] # noqa: E501
            )

    class Handler(OneTimeDownloadHandler):
        _seen_paths: ClassVar[Set[str]] = set()

    with InDirectoryServer(("", 8000), Handler) as httpd:
        server_thread = threading.Thread(target=httpd.serve_forever)
        server_thread.start()

        try:
            yield httpd
        finally:
            httpd.shutdown()
<<<<<<< HEAD
            server_thread.join()


class RangeHandler(Enum):
    """All the modes of handling range requests we want pip to handle."""

    Always200OK = "always-200-ok"
    NoNegativeRange = "no-negative-range"
    SupportsNegativeRange = "supports-negative-range"

    def supports_range(self) -> bool:
        return self in [type(self).NoNegativeRange, type(self).SupportsNegativeRange]

    def supports_negative_range(self) -> bool:
        return self == type(self).SupportsNegativeRange


class ContentRangeDownloadHandler(
    http.server.SimpleHTTPRequestHandler, metaclass=abc.ABCMeta
):
    """Extend the basic ``http.server`` to support content ranges."""

    @abc.abstractproperty
    def range_handler(self) -> RangeHandler:
        ...

    # NB: Needs to be set on per-function subclasses.
    get_request_counts: ClassVar[Dict[str, int]] = {}
    positive_range_request_paths: ClassVar[Set[str]] = set()
    negative_range_request_paths: ClassVar[Set[str]] = set()
    head_request_paths: ClassVar[Set[str]] = set()

    @contextmanager
    def _translate_path(self) -> Iterator[Optional[Tuple[BinaryIO, str, int]]]:
        # Only test fast-deps, not PEP 658.
        if self.path.endswith(".metadata"):
            self.send_error(http.HTTPStatus.NOT_FOUND, "File not found")
            yield None
            return

        path = self.translate_path(self.path)
        if os.path.isdir(path):
            path = os.path.join(path, "index.html")

        ctype = self.guess_type(path)
        try:
            with open(path, "rb") as f:
                fs = os.fstat(f.fileno())
                full_file_length = fs[6]

                yield (f, ctype, full_file_length)
        except OSError:
            self.send_error(http.HTTPStatus.NOT_FOUND, "File not found")
            yield None
            return

    def _send_basic_headers(self, ctype: str) -> None:
        self.send_header("Content-Type", ctype)
        if self.range_handler.supports_range():
            self.send_header("Accept-Ranges", "bytes")
        # NB: callers must call self.end_headers()!

    def _send_full_file_headers(self, ctype: str, full_file_length: int) -> None:
        self.send_response(http.HTTPStatus.OK)
        self._send_basic_headers(ctype)
        self.send_header("Content-Length", str(full_file_length))
        self.end_headers()

    def do_HEAD(self) -> None:
        self.head_request_paths.add(self.path)

        with self._translate_path() as x:
            if x is None:
                return
            (_, ctype, full_file_length) = x
            self._send_full_file_headers(ctype, full_file_length)

    def do_GET(self) -> None:
        self.get_request_counts.setdefault(self.path, 0)
        self.get_request_counts[self.path] += 1

        with self._translate_path() as x:
            if x is None:
                return
            (f, ctype, full_file_length) = x
            range_arg = self.headers.get("Range", None)
            if range_arg is not None:
                m = re.match(r"bytes=([0-9]+)?-([0-9]+)", range_arg)
                if m is not None:
                    if m.group(1) is None:
                        self.negative_range_request_paths.add(self.path)
                    else:
                        self.positive_range_request_paths.add(self.path)
            # If no range given, return the whole file.
            if range_arg is None or not self.range_handler.supports_range():
                self._send_full_file_headers(ctype, full_file_length)
                self.copyfile(f, self.wfile)
                return
            # Otherwise, return the requested contents.
            assert m is not None
            # This is a "start-end" range.
            if m.group(1) is not None:
                start = int(m.group(1))
                end = int(m.group(2))
                assert start <= end
                was_out_of_bounds = (end + 1) > full_file_length
            else:
                # This is a "-end" range.
                if not self.range_handler.supports_negative_range():
                    self.send_response(http.HTTPStatus.NOT_IMPLEMENTED)
                    self._send_basic_headers(ctype)
                    self.end_headers()
                    return
                end = full_file_length - 1
                start = end - int(m.group(2)) + 1
                was_out_of_bounds = start < 0
            if was_out_of_bounds:
                self.send_response(http.HTTPStatus.REQUESTED_RANGE_NOT_SATISFIABLE)
                self._send_basic_headers(ctype)
                self.send_header("Content-Range", f"bytes */{full_file_length}")
                self.end_headers()
                return
            sent_length = end - start + 1
            self.send_response(http.HTTPStatus.PARTIAL_CONTENT)
            self._send_basic_headers(ctype)
            self.send_header("Content-Length", str(sent_length))
            self.send_header("Content-Range", f"bytes {start}-{end}/{full_file_length}")
            self.end_headers()
            f.seek(start)
            self.wfile.write(f.read(sent_length))


@pytest.fixture(scope="session")
def html_index_no_metadata(
    html_index_for_packages: Path,
    tmpdir_factory: pytest.TempPathFactory,
) -> Path:
    """Return an index like ``html_index_for_packages`` without any PEP 658 metadata.

    While we already return a 404 in ``ContentRangeDownloadHandler`` for ``.metadata``
    paths, we need to also remove ``data-dist-info-metadata`` attrs on ``<a>`` tags,
    otherwise pip will error after attempting to retrieve the metadata files."""
    new_html_dir = tmpdir_factory.mktemp("fake_index_html_content_no_metadata")
    new_html_dir.rmdir()
    shutil.copytree(html_index_for_packages, new_html_dir)
    for index_page in new_html_dir.rglob("index.html"):
        prev_index = index_page.read_text()
        no_metadata_index = re.sub(r'data-dist-info-metadata="[^"]+"', "", prev_index)
        index_page.write_text(no_metadata_index)
    return new_html_dir


HTMLIndexWithRangeServer = Callable[
    [RangeHandler],
    "AbstractContextManager[Type[ContentRangeDownloadHandler]]",
]


@pytest.fixture(scope="function")
def html_index_with_range_server(
    html_index_no_metadata: Path,
) -> HTMLIndexWithRangeServer:
    """Serve files from a generated pypi index, with support for range requests.

    Provide `-i http://localhost:8000` to pip invocations to point them at this server.
    """

    class InDirectoryServer(http.server.ThreadingHTTPServer):
        def finish_request(self, request: Any, client_address: Any) -> None:
            self.RequestHandlerClass(
                request, client_address, self, directory=str(html_index_no_metadata)  # type: ignore[call-arg] # noqa: E501
            )

    @contextmanager
    def inner(
        range_handler: RangeHandler,
    ) -> Iterator[Type[ContentRangeDownloadHandler]]:
        class Handler(ContentRangeDownloadHandler):
            @property
            def range_handler(self) -> RangeHandler:
                return range_handler

            get_request_counts: ClassVar[Dict[str, int]] = {}
            positive_range_request_paths: ClassVar[Set[str]] = set()
            negative_range_request_paths: ClassVar[Set[str]] = set()
            head_request_paths: ClassVar[Set[str]] = set()

        with InDirectoryServer(("", 8000), Handler) as httpd:
            server_thread = threading.Thread(target=httpd.serve_forever)
            server_thread.start()

            try:
                yield Handler
            finally:
                httpd.shutdown()
                server_thread.join()

    return inner
=======
            server_thread.join()
>>>>>>> 3c733480
<|MERGE_RESOLUTION|>--- conflicted
+++ resolved
@@ -9,11 +9,7 @@
 import subprocess
 import sys
 import threading
-<<<<<<< HEAD
 from contextlib import AbstractContextManager, ExitStack, contextmanager
-=======
-from contextlib import ExitStack, contextmanager
->>>>>>> 3c733480
 from dataclasses import dataclass
 from enum import Enum
 from hashlib import sha256
@@ -33,10 +29,7 @@
     Optional,
     Set,
     Tuple,
-<<<<<<< HEAD
     Type,
-=======
->>>>>>> 3c733480
     Union,
 )
 from unittest.mock import patch
@@ -803,12 +796,9 @@
     requires_dist: Tuple[str, ...] = ()
     # This will override the Name specified in the actual dist's METADATA.
     metadata_name: Optional[str] = None
-<<<<<<< HEAD
-=======
     # Whether to delete the file this points to, which causes any attempt to fetch this
     # package to fail unless it is processed as a metadata-only dist.
     delete_linked_file: bool = False
->>>>>>> 3c733480
 
     def metadata_filename(self) -> str:
         """This is specified by PEP 658."""
@@ -897,7 +887,6 @@
                 MetadataKind.Unhashed,
                 ("simple==1.0",),
             ),
-<<<<<<< HEAD
             # This inserts a very large wheel, larger than the default fast-deps
             # request size.
             FakePackage(
@@ -905,7 +894,7 @@
                 "2.0",
                 "compilewheel-2.0-py2.py3-none-any.whl",
                 MetadataKind.Unhashed,
-=======
+            ),
         ],
         "complex-dist": [
             FakePackage(
@@ -926,7 +915,6 @@
                 # Validate that the wheel isn't fetched if metadata is available and
                 # --adry-run is on, when the metadata *does* present a hash.
                 MetadataKind.Sha256,
->>>>>>> 3c733480
             ),
         ],
         "has-script": [
@@ -1014,17 +1002,10 @@
                 f'    <a href="{package_link.filename}" {package_link.generate_additional_tag()}>{package_link.filename}</a><br/>'  # noqa: E501
             )
             # (3.2) Copy over the corresponding file in `shared_data.packages`.
-<<<<<<< HEAD
-            shutil.copy(
-                shared_data.packages / package_link.filename,
-                pkg_subdir / package_link.filename,
-            )
-=======
             cached_file = shared_data.packages / package_link.filename
             new_file = pkg_subdir / package_link.filename
             if not package_link.delete_linked_file:
                 shutil.copy(cached_file, new_file)
->>>>>>> 3c733480
             # (3.3) Write a metadata file, if applicable.
             if package_link.metadata != MetadataKind.NoFile:
                 with open(pkg_subdir / package_link.metadata_filename(), "wb") as f:
@@ -1058,10 +1039,7 @@
     """Serve files from the current directory, but error if a file is downloaded more
     than once."""
 
-<<<<<<< HEAD
     # NB: Needs to be set on per-function subclass.
-=======
->>>>>>> 3c733480
     _seen_paths: ClassVar[Set[str]] = set()
 
     def do_GET(self) -> None:
@@ -1103,7 +1081,6 @@
             yield httpd
         finally:
             httpd.shutdown()
-<<<<<<< HEAD
             server_thread.join()
 
 
@@ -1301,7 +1278,4 @@
                 httpd.shutdown()
                 server_thread.join()
 
-    return inner
-=======
-            server_thread.join()
->>>>>>> 3c733480
+    return inner