"""Cache Management"""

from __future__ import annotations

import abc
import hashlib
import json
import logging
import os
import re
from collections.abc import Iterator
from pathlib import Path
from typing import Any

from pip._vendor.packaging.tags import interpreter_name, interpreter_version
from pip._vendor.packaging.utils import canonicalize_name

from pip._internal.exceptions import InvalidWheelFilename
from pip._internal.models.direct_url import DirectUrl
from pip._internal.models.link import Link
<<<<<<< HEAD
from pip._internal.models.target_python import TargetPython
from pip._internal.models.wheel import WheelInfo
=======
from pip._internal.models.wheel import Wheel
from pip._internal.req.req_install import InstallRequirement
>>>>>>> ea677064
from pip._internal.utils.temp_dir import TempDirectory, tempdir_kinds
from pip._internal.utils.urls import path_to_url
from pip._internal.vcs import vcs

logger = logging.getLogger(__name__)

_egg_info_re = re.compile(r"([a-z0-9_.]+)-([a-z0-9_.!+-]+)", re.IGNORECASE)

ORIGIN_JSON_NAME = "origin.json"


def _contains_egg_info(s: str) -> bool:
    """Determine whether the string looks like an egg_info.

    :param s: The string to parse. E.g. foo-2.1
    """
    return bool(_egg_info_re.search(s))


def should_cache(
    req: InstallRequirement,
) -> bool:
    """
    Return whether a built InstallRequirement can be stored in the persistent
    wheel cache, assuming the wheel cache is available, and _should_build()
    has determined a wheel needs to be built.
    """
    if not req.link:
        return False

    if req.link.is_wheel:
        return False

    if req.editable or not req.source_dir:
        # never cache editable requirements
        return False

    if req.link and req.link.is_vcs:
        # VCS checkout. Do not cache
        # unless it points to an immutable commit hash.
        assert not req.editable
        assert req.source_dir
        vcs_backend = vcs.get_backend_for_scheme(req.link.scheme)
        assert vcs_backend
        if vcs_backend.is_immutable_rev_checkout(req.link.url, req.source_dir):
            return True
        return False

    assert req.link
    base, ext = req.link.splitext()
    if _contains_egg_info(base):
        return True

    # Otherwise, do not cache.
    return False


def _hash_dict(d: dict[str, str]) -> str:
    """Return a stable sha224 of a dictionary."""
    s = json.dumps(d, sort_keys=True, separators=(",", ":"), ensure_ascii=True)
    return hashlib.sha224(s.encode("ascii")).hexdigest()


class Cache(abc.ABC):
    """An abstract class - provides cache directories for data from links

    :param cache_dir: The root of the cache.
    """

    def __init__(self, cache_dir: str) -> None:
        super().__init__()
        assert not cache_dir or os.path.isabs(cache_dir)
        self.cache_dir = cache_dir or None

    def _get_cache_path_parts(
        self, link: Link, *, interpreter_dependent: bool
    ) -> list[str]:
        """Get parts of part that must be os.path.joined with cache_dir"""

        # We want to generate an url to use as our cache key, we don't want to
        # just reuse the URL because it might have other items in the fragment
        # and we don't care about those.
        key_parts = {"url": link.url_without_fragment}
        if link.hash_name is not None and link.hash is not None:
            key_parts[link.hash_name] = link.hash
        if link.subdirectory_fragment:
            key_parts["subdirectory"] = link.subdirectory_fragment

        if interpreter_dependent:
            # Include interpreter name, major and minor version in cache key
            # to cope with ill-behaved sdists that build a different wheel
            # depending on the python version their setup.py is being run on,
            # and don't encode the difference in compatibility tags.
            # https://github.com/pypa/pip/issues/7296
            key_parts["interpreter_name"] = interpreter_name()
            key_parts["interpreter_version"] = interpreter_version()

        # Encode our key url with sha224, we'll use this because it has similar
        # security properties to sha256, but with a shorter total output (and
        # thus less secure). However the differences don't make a lot of
        # difference for our use case here.
        hashed = _hash_dict(key_parts)

        # We want to nest the directories some to prevent having a ton of top
        # level directories where we might run out of sub directories on some
        # FS.
        parts = [hashed[:2], hashed[2:4], hashed[4:6], hashed[6:]]

        return parts

    @abc.abstractmethod
    def get_path_for_link(self, link: Link) -> str:
        """Return a directory to store cached items in for link."""
        ...

    def cache_path(self, link: Link) -> Path:
        return Path(self.get_path_for_link(link))


class LinkMetadataCache(Cache):
    """Persistently store the metadata of dists found at each link."""

    def get_path_for_link(self, link: Link) -> str:
        parts = self._get_cache_path_parts(link, interpreter_dependent=True)
        assert self.cache_dir
        return os.path.join(self.cache_dir, "link-metadata", *parts)


class SerializableEntry(abc.ABC):
    @classmethod
    @abc.abstractmethod
    def suffix(cls) -> str: ...

    @abc.abstractmethod
    def serialize(self) -> dict[str, Any]: ...


class FetchResolveCache(Cache):
    def get_path_for_link(self, link: Link) -> str:
        # We are reading index links to extract other links from, not executing any
        # python code, so these caches are interpreter-independent.
        parts = self._get_cache_path_parts(link, interpreter_dependent=False)
        assert self.cache_dir
        return os.path.join(self.cache_dir, "fetch-resolve", *parts)

    def hashed_entry_path(self, link: Link, entry: SerializableEntry) -> Path:
        hashed = _hash_dict(entry.serialize())
        return self.cache_path(link) / f"{hashed}{entry.suffix()}"

    def clear_hashed_entries(
        self, link: Link, entry_type: type[SerializableEntry]
    ) -> None:
        for hashed_entry in self.cache_path(link).glob(f"*{entry_type.suffix()}"):
            logger.debug(
                "unlinking invalidated hashed link eval cache entry %s", hashed_entry
            )
            hashed_entry.unlink()


class WheelCacheBase(Cache):
    """Specializations to the cache concept for wheels."""

    @abc.abstractmethod
    def get(
        self,
        link: Link,
        package_name: str | None,
        py: TargetPython,
    ) -> Link:
        """Returns a link to a cached item if it exists, otherwise returns the
        passed link.
        """
        ...

    def _can_cache(self, link: Link, canonical_package_name: str) -> bool:
        return bool(self.cache_dir and canonical_package_name and link)

    def _get_candidates(
        self, link: Link, canonical_package_name: str
    ) -> Iterator[tuple[str, str]]:
        if not self._can_cache(link, canonical_package_name):
            return

        path = self.get_path_for_link(link)
        if not os.path.isdir(path):
            return

        for candidate in os.scandir(path):
            if candidate.is_file():
                yield (candidate.name, path)


class SimpleWheelCache(WheelCacheBase):
    """A cache of wheels for future installs."""

    def __init__(self, cache_dir: str) -> None:
        super().__init__(cache_dir)

    def get_path_for_link(self, link: Link) -> str:
        """Return a directory to store cached wheels for link

        Because there are M wheels for any one sdist, we provide a directory
        to cache them in, and then consult that directory when looking up
        cache hits.

        We only insert things into the cache if they have plausible version
        numbers, so that we don't contaminate the cache with things that were
        not unique. E.g. ./package might have dozens of installs done for it
        and build a version of 0.0...and if we built and cached a wheel, we'd
        end up using the same wheel even if the source has been edited.

        :param link: The link of the sdist for which this will cache wheels.
        """
        parts = self._get_cache_path_parts(link, interpreter_dependent=True)
        assert self.cache_dir
        # Store wheels within the root cache_dir
        return os.path.join(self.cache_dir, "wheels", *parts)

    def get(
        self,
        link: Link,
        package_name: str | None,
        py: TargetPython,
    ) -> Link:
        candidates: list[tuple[int, str, str]] = []

        if not package_name:
            return link

        canonical_package_name = canonicalize_name(package_name)
        for wheel_name, wheel_dir in self._get_candidates(link, canonical_package_name):
            try:
                wheel = WheelInfo.parse_filename(wheel_name)
            except InvalidWheelFilename:
                continue
            if canonicalize_name(wheel.name) != canonical_package_name:
                logger.debug(
                    "Ignoring cached wheel %s for %s as it "
                    "does not match the expected distribution name %s.",
                    wheel_name,
                    link,
                    package_name,
                )
                continue
            if not wheel.supported(py):
                # Built for a different python/arch/etc
                continue
            candidates.append(
                (
                    wheel.support_index_min(py),
                    wheel_name,
                    wheel_dir,
                )
            )

        if not candidates:
            return link

        _, wheel_name, wheel_dir = min(candidates)
        return Link(path_to_url(os.path.join(wheel_dir, wheel_name)))


class EphemWheelCache(SimpleWheelCache):
    """A SimpleWheelCache that creates it's own temporary cache directory"""

    def __init__(self) -> None:
        self._temp_dir = TempDirectory(
            kind=tempdir_kinds.EPHEM_WHEEL_CACHE,
            globally_managed=True,
        )

        super().__init__(self._temp_dir.path)


class CacheEntry:
    def __init__(
        self,
        link: Link,
        persistent: bool,
    ):
        self.link = link
        self.persistent = persistent
        self.origin: DirectUrl | None = None
        origin_direct_url_path = Path(self.link.file_path).parent / ORIGIN_JSON_NAME
        if origin_direct_url_path.exists():
            try:
                self.origin = DirectUrl.from_json(
                    origin_direct_url_path.read_text(encoding="utf-8")
                )
            except Exception as e:
                logger.warning(
                    "Ignoring invalid cache entry origin file %s for %s (%s)",
                    origin_direct_url_path,
                    link.filename,
                    e,
                )


class WheelCache(WheelCacheBase):
    """Wraps EphemWheelCache and SimpleWheelCache into a single Cache

    This Cache allows for gracefully degradation, using the ephem wheel cache
    when a certain link is not found in the simple wheel cache first.
    """

    def __init__(self, cache_dir: str) -> None:
        super().__init__(cache_dir)
        self._wheel_cache = SimpleWheelCache(cache_dir)
        self._ephem_cache = EphemWheelCache()

    def get_path_for_link(self, link: Link) -> str:
        return self._wheel_cache.get_path_for_link(link)

    def get_ephem_path_for_link(self, link: Link) -> str:
        return self._ephem_cache.get_path_for_link(link)

    def resolve_cache_dir(self, req: InstallRequirement) -> str:
        """Return the persistent or temporary cache directory where the built or
        downloaded wheel should be stored."""
        cache_available = bool(self.cache_dir)
        assert req.link, req
        if cache_available and should_cache(req):
            return self.get_path_for_link(req.link)
        return self.get_ephem_path_for_link(req.link)

    def get(
        self,
        link: Link,
        package_name: str | None,
        py: TargetPython,
    ) -> Link:
        cache_entry = self.get_cache_entry(link, package_name, py)
        if cache_entry is None:
            return link
        return cache_entry.link

    def get_cache_entry(
        self,
        link: Link,
        package_name: str | None,
        py: TargetPython,
    ) -> CacheEntry | None:
        """Returns a CacheEntry with a link to a cached item if it exists or
        None. The cache entry indicates if the item was found in the persistent
        or ephemeral cache.
        """
        retval = self._wheel_cache.get(
            link=link,
            package_name=package_name,
            py=py,
        )
        if retval is not link:
            return CacheEntry(retval, persistent=True)

        retval = self._ephem_cache.get(
            link=link,
            package_name=package_name,
            py=py,
        )
        if retval is not link:
            return CacheEntry(retval, persistent=False)

        return None

    @staticmethod
    def record_download_origin(cache_dir: str, download_info: DirectUrl) -> None:
        origin_path = Path(cache_dir) / ORIGIN_JSON_NAME
        if origin_path.exists():
            try:
                origin = DirectUrl.from_json(origin_path.read_text(encoding="utf-8"))
            except Exception as e:
                logger.warning(
                    "Could not read origin file %s in cache entry (%s). "
                    "Will attempt to overwrite it.",
                    origin_path,
                    e,
                )
            else:
                # TODO: use DirectUrl.equivalent when
                # https://github.com/pypa/pip/pull/10564 is merged.
                if origin.url != download_info.url:
                    logger.warning(
                        "Origin URL %s in cache entry %s does not match download URL "
                        "%s. This is likely a pip bug or a cache corruption issue. "
                        "Will overwrite it with the new value.",
                        origin.url,
                        cache_dir,
                        download_info.url,
                    )
        origin_path.write_text(download_info.to_json(), encoding="utf-8")<|MERGE_RESOLUTION|>--- conflicted
+++ resolved
@@ -18,13 +18,9 @@
 from pip._internal.exceptions import InvalidWheelFilename
 from pip._internal.models.direct_url import DirectUrl
 from pip._internal.models.link import Link
-<<<<<<< HEAD
 from pip._internal.models.target_python import TargetPython
 from pip._internal.models.wheel import WheelInfo
-=======
-from pip._internal.models.wheel import Wheel
 from pip._internal.req.req_install import InstallRequirement
->>>>>>> ea677064
 from pip._internal.utils.temp_dir import TempDirectory, tempdir_kinds
 from pip._internal.utils.urls import path_to_url
 from pip._internal.vcs import vcs
@@ -153,7 +149,7 @@
         return os.path.join(self.cache_dir, "link-metadata", *parts)
 
 
-class SerializableEntry(abc.ABC):
+class SerializableEntry(metaclass=abc.ABCMeta):
     @classmethod
     @abc.abstractmethod
     def suffix(cls) -> str: ...
