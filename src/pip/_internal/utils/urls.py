from __future__ import annotations

import abc
import functools
import itertools
import os
import re
import string
import urllib.parse
import urllib.request
from collections.abc import Iterable, Iterator
from dataclasses import dataclass
from typing import TYPE_CHECKING, Any, ClassVar, NewType, cast

from pip._internal.utils.misc import pairwise, redact_netloc, split_auth_from_netloc

from .compat import WINDOWS

if TYPE_CHECKING:
    from typing_extensions import Self


class _PathUrlCoercions:
    @staticmethod
    def path_to_url(path: str) -> ParsedUrl:
        """
        Convert a path to a file: URL.  The path will be made absolute and have
        quoted path parts.
        """
        path = os.path.normpath(os.path.abspath(path))
        return ParsedUrl.parse(
            url=urllib.request.pathname2url(path),
            scheme="file",
        )

    @staticmethod
    def url_to_path(url: ParsedUrl) -> str:
        """
        Convert a file: URL to a path.
        """
        # NB: this remains a private member, because it can be easy to confuse variable
        #     types otherwise.
        return url._path_for_filesystem

    _file_scheme_pattern: ClassVar[re.Pattern[str]] = re.compile(
        r"^file:",
        flags=re.IGNORECASE,
    )

    @classmethod
    def coerce_file_uri_to_path(cls, path_or_uri: str) -> str:
        """
        If a path string begins with file:, parse it as a URL, then extract the intended
        local filesystem path.
        """
        if cls._file_scheme_pattern.match(path_or_uri):
            return cls.url_to_path(ParsedUrl.parse(path_or_uri))
        return path_or_uri


def path_to_url(path: str) -> ParsedUrl:
    return _PathUrlCoercions.path_to_url(path)


def url_to_path(url: ParsedUrl) -> str:
    return _PathUrlCoercions.url_to_path(url)


def coerce_file_uri_to_path(path_or_uri: str) -> str:
    return _PathUrlCoercions.coerce_file_uri_to_path(path_or_uri)


PathComponent = NewType("PathComponent", str)


class PathSegments(metaclass=abc.ABCMeta):
    @abc.abstractmethod
    def path_segments(self) -> Iterable[PathComponent]: ...


@dataclass
class UrlPath:
    segments: list[PathComponent]

    def __post_init__(self) -> None:
        assert self.segments

    def is_absolute(self) -> bool:
        return (len(self.segments) > 1) and self.segments[0] == ""

    def pop_filename(self) -> None:
        """
        the last item is not a directory, so will not be taken into account
        in resolving the relative path
        """
        if self.segments[-1] != "":
            self.segments.pop()

    def remove_redundant_inner_segments(self) -> None:
        """
        filter out elements that would cause redundant slashes on re-joining
        the resolved_path
        """
        self.segments[1:-1] = filter(None, self.segments[1:-1])

    def prepend_segments(self, lhs: Self) -> None:
        self.segments = lhs.segments + self.segments

    @classmethod
    def join_right(cls, lhs: PathSegments, rhs: PathSegments) -> str:
        """Perform the very complex join logic of urllib.parse.urljoin()."""
        joined = cls(list(rhs.path_segments()))
        if not joined.is_absolute():
            base = cls(list(lhs.path_segments()))
            base.pop_filename()
            joined.prepend_segments(base)
            joined.remove_redundant_inner_segments()

        resolved_path: list[str] = []

        for seg in joined.segments:
            if seg == "..":
                try:
                    resolved_path.pop()
                except IndexError:
                    # ignore any .. segments that would otherwise cause an IndexError
                    # when popped from resolved_path if resolving for rfc3986
                    pass
            elif seg == ".":
                continue
            else:
                resolved_path.append(seg)

        if joined.segments[-1] in (".", ".."):
            # do some post-processing here. if the last segment was a relative dir,
            # then we need to append the trailing '/'
            resolved_path.append("")

        return "/".join(resolved_path) or "/"


@dataclass(frozen=True)
class ParsedUrl(PathSegments):
    scheme: str
    netloc: str
    path: str
    params: str
    query: str
    fragment: str

    __slots__ = [
        "scheme",
        "netloc",
        "path",
        "params",
        "query",
        "fragment",
    ]

    @staticmethod
    @functools.cache
    def _cached_create(
        scheme: str,
        netloc: str,
        path: str,
        params: str,
        query: str,
        fragment: str,
    ) -> ParsedUrl:
        return ParsedUrl(
            scheme=scheme,
            netloc=netloc,
            path=path,
            params=params,
            query=query,
            fragment=fragment,
        )

    @staticmethod
    @functools.cache
    def _cached_parse(
        url: str,
        scheme: str,
    ) -> ParsedUrl:
        scheme, netloc, path, params, query, fragment = urllib.parse.urlparse(
            url, scheme=scheme
        )

        return ParsedUrl._cached_create(
            scheme=scheme,
            netloc=netloc,
            path=path,
            params=params,
            query=query,
            fragment=fragment,
        )

    @classmethod
    def parse(cls, url: str, scheme: str = "") -> ParsedUrl:
        return cls._cached_parse(url=url, scheme=scheme)

    def _unparse_args(self) -> tuple[str, str, str, str, str, str]:
        return (
            self.scheme,
            self.netloc,
            self.path,
            self.params,
            self.query,
            self.fragment,
        )

    def _unsplit_args(self) -> tuple[str, str, str, str, str]:
        scheme, netloc, url, params, query, fragment = self._unparse_args()
        if params:
            url = f"{url};{params}"
        return scheme, netloc, url, query, fragment

    @functools.cached_property
    def _unparsed_output(self) -> str:
        return self.__class__._unsplit(self._unsplit_args())

    @classmethod
    def _unsplit_components(cls, args: tuple[str, str, str, str, str]) -> Iterator[str]:
        """
        This method is adapted from urllib.parse.urlsplit() in the stdlib in order to
        modify the definition of uses_netloc to include pip's myriad vcs schemes.

        That method is completely uncommented, and it's difficult to infer what it does.
        """
        scheme, netloc, url, query, fragment = args
        if scheme:
            yield scheme
            yield ":"
        # NB: this usage of uses_netloc is very importantly different than in the join()
        #     method! In particular, join() does *not* check for truthiness of `scheme`!
        #     The result of this is that empty schemes do not get another prefix '/'!
        if netloc or (scheme and cls.scheme_uses_netloc(scheme)):
            # NB: we are ignoring an additional `or url[:2] == "//"` clauses in the
            # stdlib added in 2024 (e237b25a4fa5626fcd1b1848aa03f725f892e40e) because
            # I don't understand it.
            yield "//"
            yield netloc or ""
            yield url
        if query:
            yield "?"
            yield query
        if fragment:
            yield "#"
            yield fragment

    @classmethod
    def _unsplit(cls, args: tuple[str, str, str, str, str]) -> str:
        return "".join(cls._unsplit_components(args))

    def __str__(self) -> str:
        return self._unparsed_output

    @functools.cached_property
    def _hash(self) -> int:
        return hash(
            (
                self.scheme,
                self.netloc,
                self.path,
                self.params,
                self.query,
                self.fragment,
            )
        )

    def __hash__(self) -> int:
        return self._hash

    def __eq__(self, other: Any) -> bool:
        if not isinstance(other, self.__class__):
            return NotImplemented
        return (
            hash(self) == hash(other)
            and self.scheme == other.scheme
            and self.netloc == other.netloc
            and self.path == other.path
            # NB: we have intentionally reordered the fields here for short-circuiting.
            and self.fragment == other.fragment
            and self.query == other.query
            and self.params == other.params
        )

    _uses_relative: ClassVar[frozenset[str]] = frozenset(urllib.parse.uses_relative)

    @staticmethod
    @functools.cache
    def _uses_netloc() -> frozenset[str]:
        # See docs/html/topics/vcs-support.md.
        from pip._internal.vcs.versioncontrol import vcs

        return frozenset(
            itertools.chain(
                urllib.parse.uses_netloc,
                vcs.all_schemes,
            )
        )

    @classmethod
    def scheme_uses_relative(cls, scheme: str) -> bool:
        return scheme in cls._uses_relative

    @classmethod
    def scheme_uses_netloc(cls, scheme: str) -> bool:
        return scheme in cls._uses_netloc()

    @functools.cached_property
    def _path_segments(self) -> tuple[str, ...]:
        return tuple(self.path.split("/"))

    def path_segments(self) -> tuple[PathComponent, ...]:
        return cast(tuple[PathComponent, ...], self._path_segments)

    def with_scheme(self, *, scheme: str) -> ParsedUrl:
        if scheme == self.scheme:
            return self
        return self.__class__._cached_create(
            scheme=scheme,
            netloc=self.netloc,
            path=self.path,
            params=self.params,
            query=self.query,
            fragment=self.fragment,
        )

    def with_netloc(self, *, netloc: str) -> ParsedUrl:
        if netloc == self.netloc:
            return self
        return self.__class__._cached_create(
            scheme=self.scheme,
            netloc=netloc,
            path=self.path,
            params=self.params,
            query=self.query,
            fragment=self.fragment,
        )

    def with_path_and_params(self, *, path: str, params: str) -> ParsedUrl:
        if self.path == path and self.params == params:
            return self
        return self.__class__._cached_create(
            scheme=self.scheme,
            netloc=self.netloc,
            path=path,
            params=params,
            query=self.query,
            fragment=self.fragment,
        )

    def with_query(self, *, query: str) -> ParsedUrl:
        if query == self.query:
            return self
        return self.__class__._cached_create(
            scheme=self.scheme,
            netloc=self.netloc,
            path=self.path,
            params=self.params,
            query=query,
            fragment=self.fragment,
        )

    def with_path(self, *, path: str) -> ParsedUrl:
        if path == self.path:
            return self
        return self.__class__._cached_create(
            scheme=self.scheme,
            netloc=self.netloc,
            path=path,
            params=self.params,
            query=self.query,
            fragment=self.fragment,
        )

    def with_fragment_and_query(self, *, fragment: str, query: str) -> ParsedUrl:
        if fragment == self.fragment and query == self.query:
            return self
        return self.__class__._cached_create(
            scheme=self.scheme,
            netloc=self.netloc,
            path=self.path,
            params=self.params,
            query=query,
            fragment=fragment,
        )

    def with_fragment(self, *, fragment: str) -> ParsedUrl:
        if fragment == self.fragment:
            return self
        return self.__class__._cached_create(
            scheme=self.scheme,
            netloc=self.netloc,
            path=self.path,
            params=self.params,
            query=self.query,
            fragment=fragment,
        )

    def join(self, url: ParsedUrl) -> ParsedUrl:
        if not url.scheme:
            url = url.with_scheme(scheme=self.scheme)

        if self.scheme != url.scheme or not self.__class__.scheme_uses_relative(
            url.scheme
        ):
            return url
        if self.__class__.scheme_uses_netloc(url.scheme):
            if url.netloc:
                return url
            url = url.with_netloc(netloc=self.netloc)

        if not url.path and not url.params:
            url = url.with_path_and_params(path=self.path, params=self.params)
            if not url.query:
                url = url.with_query(query=self.query)
            return url

        return url.with_path(path=UrlPath.join_right(self, url))

    @functools.cached_property
    def _path_kind(self) -> _PathKind:
        if self.netloc:
            return _UrlPath()
        # If the netloc is empty, then the URL refers to a local filesystem path.
        return _FilePath()

    @functools.cached_property
    def _quoted_path(self) -> str:
        return _PathSanitizer.sanitize_path(self.path, self._path_kind)

    @functools.cached_property
    def _as_quoted_path(self) -> ParsedUrl:
        return self.with_path(path=self._quoted_path)

    def with_quoted_path(self) -> ParsedUrl:
        """
        Make sure a path is fully quoted.
        For example, if ' ' occurs in the URL, it will be replaced with "%20",
        and without double-quoting other characters.
        """
        # For some reason, dataclasses.replace() shows up very heavily on a profile
        # output. It's not clear if this improves performance, but it's correct and
        # makes the dataclasses module disappear from the profile.
        return self._as_quoted_path

    @functools.cached_property
    def _netloc_without_auth_info(self) -> str:
        netloc, _ = split_auth_from_netloc(self.netloc)
        return netloc

    @functools.cached_property
    def _as_removed_auth_info(self) -> ParsedUrl:
        return self.with_netloc(netloc=self._netloc_without_auth_info)

    def with_removed_auth_info(self) -> ParsedUrl:
        return self._as_removed_auth_info

    @functools.cached_property
    def _netloc_with_redacted_auth_info(self) -> str:
        return redact_netloc(self.netloc)

    @functools.cached_property
    def _as_redacted_auth_info(self) -> ParsedUrl:
        return self.with_netloc(netloc=self._netloc_with_redacted_auth_info)

    def with_redacted_auth_info(self) -> ParsedUrl:
        return self._as_redacted_auth_info

    @functools.cached_property
    def _as_no_fragment_or_query(self) -> ParsedUrl:
        return self.with_fragment_and_query(fragment="", query="")

    def with_no_fragment_or_query(self) -> ParsedUrl:
        return self._as_no_fragment_or_query

    @functools.cached_property
    def _path_for_filesystem(self) -> str:
        assert (
            self.scheme == "file"
        ), f"You can only turn file: urls into filenames (not {self!r})"
        netloc = self.netloc
        if not netloc or netloc == "localhost":
            # According to RFC 8089, same as empty authority.
            netloc = ""
        elif WINDOWS:
            # If we have a UNC path, prepend UNC share notation.
            netloc = "\\\\" + netloc
        else:
            raise ValueError(
                f"non-local file URIs are not supported on this platform: {self!r}"
            )

        path = urllib.request.url2pathname(netloc + self.path)

        # On Windows, urlsplit parses the path as something like "/C:/Users/foo".
        # This creates issues for path-related functions like io.open(), so we try
        # to detect and strip the leading slash.
        if (
            WINDOWS
            and not netloc  # Not UNC.
            and len(path) >= 3
            and path[0] == "/"  # Leading slash to strip.
            and path[1] in string.ascii_letters  # Drive letter.
            and path[2:4]
            in (":", ":/")  # Colon + end of string, or colon + absolute path.
        ):
            path = path[1:]

        return path

    @functools.cached_property
    def _as_no_fragment(self) -> ParsedUrl:
        return self.with_fragment(fragment="")

    def without_fragment(self) -> ParsedUrl:
        return self._as_no_fragment

<<<<<<< HEAD
    @functools.cached_property
    def _fragments(self) -> dict[str, list[str]]:
        return urllib.parse.parse_qs(self.fragment, keep_blank_values=True)


@dataclass(frozen=True)
class _PreQuotedUrl(ParsedUrl):
    _quoted_path: str
    _fragments: dict[str, list[str]]

    @property
    def _as_quoted_path(self) -> Self:
        return self

    def __hash__(self) -> int:
        return self._hash

    def __eq__(self, other: Any) -> bool:
        if not isinstance(other, ParsedUrl):
            return NotImplemented
        return ParsedUrl.__eq__(self, other)
=======
    @staticmethod
    @functools.cache
    def _unquote_path_str(path: str) -> str:
        return _UrlPath._do_unquote(path)

    @functools.cached_property
    def _unquoted_path(self) -> str:
        "The .path property is hot, so calculate its value ahead of time."
        return self.__class__._unquote_path_str(self.path)

    def unquoted_path(self) -> str:
        return self._unquoted_path

    @staticmethod
    @functools.cache
    def _split_fragment(fragment: str) -> dict[str, list[str]]:
        return urllib.parse.parse_qs(fragment, keep_blank_values=True)

    @functools.cached_property
    def _fragments(self) -> dict[str, list[str]]:
        return self.__class__._split_fragment(self.fragment)
>>>>>>> 81a8f80f


class _PathKind(abc.ABC):
    # So we can consider caching.
    @abc.abstractmethod
    def __hash__(self) -> int: ...
    @abc.abstractmethod
    def __eq__(self, rhs: Any) -> bool: ...

    @abc.abstractmethod
    def clean_path_part(self, path_part: str) -> str:
        """Clean this kind of URL path component string (e.g. local or remote)."""
        ...


class _PathSanitizer:
    # TODO: check if IGNORECASE is as performant as [fF]
    # percent-encoded:                   /
    _reserved_chars_re: ClassVar[re.Pattern[str]] = re.compile("(@|%2F)", re.IGNORECASE)

    @staticmethod
    def _pip_path_split(path: str) -> tuple[str, ...]:
        """
        Note that splitting on a regex with groups is very different from splitting on
        a literal string, as each matched group with index > 0 will be replicated in the
        split output:

        >>> re.compile(',').split('a,b')
        ['a', 'b']
        >>> re.compile('(,)').split('a,b')
        ['a', ',', 'b']

        Compare to literal, performed in the reverse order:
        >>> 'a,b'.split(',')
        ['a', 'b']
        """
        return tuple(_PathSanitizer._reserved_chars_re.split(path))

    @staticmethod
    def _pip_path_clean(path: str, kind: _PathKind) -> Iterator[str]:
        """
        Split on the reserved characters prior to cleaning so that
        revision strings in VCS URLs are properly preserved.
        """
        parts = _PathSanitizer._pip_path_split(path)
        for to_clean, reserved in pairwise(parts + ("",)):
            yield kind.clean_path_part(to_clean)
            # Normalize %xx escapes (e.g. %2f -> %2F)
            if reserved:
                yield reserved.upper()

    @staticmethod
    def sanitize_path(path: str, kind: _PathKind) -> str:
        return "".join(_PathSanitizer._pip_path_clean(path, kind))


class _FilePath(_PathKind):
    # This has no instance state.
    def __hash__(self) -> int:
        return hash(id(self.__class__))

    def __eq__(self, rhs: Any) -> bool:
        return type(rhs) is self.__class__

    @staticmethod
    def _clean_file_url_path(path_part: str) -> str:
        """
        Clean the first part of a URL path that corresponds to a local
        filesystem path (i.e. the first part after splitting on "@" characters).
        """
        # We unquote prior to quoting to make sure nothing is double quoted.
        # Also, on Windows the path part might contain a drive letter which
        # should not be quoted. On Linux where drive letters do not
        # exist, the colon should be quoted. We rely on urllib.request
        # to do the right thing here.
        ret = urllib.request.pathname2url(urllib.request.url2pathname(path_part))
        if ret.startswith("///"):
            # Remove any URL authority section, leaving only the URL path.
            ret = ret.removeprefix("//")
        return ret

    def clean_path_part(self, path_part: str) -> str:
        return type(self)._clean_file_url_path(path_part)


class _UrlPath(_PathKind):
    @staticmethod
    def _do_unquote(path: str) -> str:
        """Unquote, but try to short-circuit if possible."""
        if "%" not in path:
            return path
        return urllib.parse.unquote(path)

    _gen_delims: ClassVar[tuple[str, ...]] = (
        # "/" is mentioned in RFC 3986, but ignored here (see urllib.parse.quote).
        ":",
        "?",
        "#",
        "[",
        "]",
        "@",
    )
    _sub_delims: ClassVar[tuple[str, ...]] = (
        "!",
        "$",
        "&",
        "'",
        "(",
        ")",
        "*",
        "+",
        ",",
        ";",
        "=",
    )
    _url_reserved_regex: ClassVar[re.Pattern[str]] = re.compile(
        "|".join(map(re.escape, _gen_delims + _sub_delims))
    )

    @staticmethod
    def _do_quote(path: str) -> str:
        """Quote, but try to short-circuit if possible."""
        if not _UrlPath._url_reserved_regex.search(path):
            return path
        return urllib.parse.quote(path)

    # This has no instance state.
    def __hash__(self) -> int:
        return hash(id(self.__class__))

    def __eq__(self, rhs: Any) -> bool:
        return type(rhs) is self.__class__

    @staticmethod
    def _clean_url_path_part(path_part: str) -> str:
        """
        Clean a "part" of a URL path (i.e. after splitting on "@" characters).
        """
        # We unquote prior to quoting to make sure nothing is double quoted.
        return _UrlPath._do_quote(_UrlPath._do_unquote(path_part))

    def clean_path_part(self, path_part: str) -> str:
        return type(self)._clean_url_path_part(path_part)<|MERGE_RESOLUTION|>--- conflicted
+++ resolved
@@ -518,10 +518,27 @@
     def without_fragment(self) -> ParsedUrl:
         return self._as_no_fragment
 
-<<<<<<< HEAD
+    @staticmethod
+    @functools.cache
+    def _unquote_path_str(path: str) -> str:
+        return _UrlPath._do_unquote(path)
+
+    @functools.cached_property
+    def _unquoted_path(self) -> str:
+        "The .path property is hot, so calculate its value ahead of time."
+        return self.__class__._unquote_path_str(self.path)
+
+    def unquoted_path(self) -> str:
+        return self._unquoted_path
+
+    @staticmethod
+    @functools.cache
+    def _split_fragment(fragment: str) -> dict[str, list[str]]:
+        return urllib.parse.parse_qs(fragment, keep_blank_values=True)
+
     @functools.cached_property
     def _fragments(self) -> dict[str, list[str]]:
-        return urllib.parse.parse_qs(self.fragment, keep_blank_values=True)
+        return self.__class__._split_fragment(self.fragment)
 
 
 @dataclass(frozen=True)
@@ -540,29 +557,6 @@
         if not isinstance(other, ParsedUrl):
             return NotImplemented
         return ParsedUrl.__eq__(self, other)
-=======
-    @staticmethod
-    @functools.cache
-    def _unquote_path_str(path: str) -> str:
-        return _UrlPath._do_unquote(path)
-
-    @functools.cached_property
-    def _unquoted_path(self) -> str:
-        "The .path property is hot, so calculate its value ahead of time."
-        return self.__class__._unquote_path_str(self.path)
-
-    def unquoted_path(self) -> str:
-        return self._unquoted_path
-
-    @staticmethod
-    @functools.cache
-    def _split_fragment(fragment: str) -> dict[str, list[str]]:
-        return urllib.parse.parse_qs(fragment, keep_blank_values=True)
-
-    @functools.cached_property
-    def _fragments(self) -> dict[str, list[str]]:
-        return self.__class__._split_fragment(self.fragment)
->>>>>>> 81a8f80f
 
 
 class _PathKind(abc.ABC):
