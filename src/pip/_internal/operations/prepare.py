--- conflicted
+++ resolved
@@ -8,14 +8,9 @@
 import mimetypes
 import os
 import shutil
-<<<<<<< HEAD
-from pathlib import Path
-from typing import Dict, Iterable, List, Optional
-=======
 from dataclasses import dataclass
 from pathlib import Path
 from typing import Any, Dict, Iterable, List, Optional
->>>>>>> d879e89a
 
 from pip._vendor.packaging.utils import canonicalize_name
 
@@ -320,12 +315,10 @@
         # Previous "header" printed for a link-based InstallRequirement
         self._previous_requirement_header = ("", "")
 
-<<<<<<< HEAD
         # Whether an HTTPRangeRequestUnsupported was already thrown for this domain.
         self._domains_without_http_range: set[str] = set()
-=======
+
         self._metadata_cache = metadata_cache
->>>>>>> d879e89a
 
     def _log_preparing_link(self, req: InstallRequirement) -> None:
         """Provide context for the requirement being prepared."""
