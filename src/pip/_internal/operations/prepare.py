--- conflicted
+++ resolved
@@ -313,11 +313,8 @@
                     req.archive(self.download_dir)
         return abstract_dist
 
-<<<<<<< HEAD
-    def prepare_editable_requirement(self, req, require_hashes, use_user_site):
-=======
-    def prepare_editable_requirement(self, req, require_hashes, finder):
->>>>>>> 163149ff
+    def prepare_editable_requirement(self, req, require_hashes, use_user_site,
+                                     finder):
         """Prepare an editable requirement
         """
         assert req.editable, "cannot prepare a non-editable req as editable"
