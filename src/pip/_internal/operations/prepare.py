--- conflicted
+++ resolved
@@ -460,16 +460,12 @@
             )
             return None
 
-<<<<<<< HEAD
-        wheel = WheelInfo.parse_filename(link.filename)
-=======
         # To reduce the number of distinct requests we make against indices, we record
         # whether a range request failed against this domain, and avoid trying it again.
         if link.netloc in self._domains_without_http_range:
             return None
 
-        wheel = Wheel(link.filename)
->>>>>>> 65e0a84b
+        wheel = WheelInfo.parse_filename(link.filename)
         name = canonicalize_name(wheel.name)
         logger.info(
             "Obtaining dependency information from %s %s",
