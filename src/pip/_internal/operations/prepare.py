"""Prepares a distribution for installation
"""

# The following comment should be removed at some point in the future.
# mypy: strict-optional=False

import gzip
import json
import mimetypes
import os
import shutil
from dataclasses import dataclass
from pathlib import Path
from typing import Dict, Iterable, List, Optional, Tuple

from pip._vendor.packaging.utils import canonicalize_name
from pip._vendor.requests.exceptions import InvalidSchema

from pip._internal.cache import LinkMetadataCache, should_cache
from pip._internal.distributions import make_distribution_for_install_requirement
from pip._internal.exceptions import (
    CacheMetadataError,
    DirectoryUrlHashUnsupported,
    HashMismatch,
    HashUnpinned,
    InstallationError,
    MetadataInconsistent,
    NetworkConnectionError,
    VcsHashUnsupported,
)
from pip._internal.index.package_finder import PackageFinder
from pip._internal.metadata import (
    BaseDistribution,
    get_metadata_distribution,
    serialize_metadata,
)
from pip._internal.models.direct_url import ArchiveInfo
from pip._internal.models.link import Link
from pip._internal.models.wheel import Wheel
from pip._internal.network.download import BatchDownloader, Downloader
from pip._internal.network.lazy_wheel import (
    HTTPRangeRequestUnsupported,
    dist_from_wheel_url,
)
from pip._internal.network.session import PipSession
from pip._internal.operations.build.build_tracker import BuildTracker
from pip._internal.req.req_install import InstallRequirement
from pip._internal.utils._log import getLogger
from pip._internal.utils.direct_url_helpers import (
    direct_url_for_editable,
    direct_url_from_link,
)
from pip._internal.utils.hashes import Hashes, MissingHashes
from pip._internal.utils.logging import indent_log
from pip._internal.utils.misc import (
    display_path,
    hash_file,
    hide_url,
)
from pip._internal.utils.temp_dir import TempDirectory
from pip._internal.utils.unpacking import unpack_file
from pip._internal.vcs import vcs

logger = getLogger(__name__)


def _get_prepared_distribution(
    req: InstallRequirement,
    build_tracker: BuildTracker,
    finder: PackageFinder,
    build_isolation: bool,
    check_build_deps: bool,
) -> Tuple[bool, BaseDistribution]:
    """Prepare a distribution for installation."""
    abstract_dist = make_distribution_for_install_requirement(req)
    tracker_id = abstract_dist.build_tracker_id
    builds_metadata = tracker_id is not None
    if builds_metadata:
        with build_tracker.track(req, tracker_id):
            abstract_dist.prepare_distribution_metadata(
                finder, build_isolation, check_build_deps
            )
    return (builds_metadata, abstract_dist.get_metadata_distribution())


def unpack_vcs_link(link: Link, location: str, verbosity: int) -> None:
    vcs_backend = vcs.get_backend_for_scheme(link.scheme)
    assert vcs_backend is not None
    vcs_backend.unpack(location, url=hide_url(link.url), verbosity=verbosity)


class File:
    def __init__(self, path: str, content_type: Optional[str]) -> None:
        self.path = path
        if content_type is None:
            self.content_type = mimetypes.guess_type(path)[0]
        else:
            self.content_type = content_type


def get_http_url(
    link: Link,
    download: Downloader,
    download_dir: Optional[str] = None,
    hashes: Optional[Hashes] = None,
) -> File:
    temp_dir = TempDirectory(kind="unpack", globally_managed=True)
    # If a download dir is specified, is the file already downloaded there?
    already_downloaded_path = None
    if download_dir:
        already_downloaded_path = _check_download_dir(link, download_dir, hashes)

    if already_downloaded_path:
        from_path = already_downloaded_path
        content_type = None
    else:
        # let's download to a tmp dir
        from_path, content_type = download(link, temp_dir.path)
        if hashes:
            hashes.check_against_path(from_path)

    return File(from_path, content_type)


def get_file_url(
    link: Link, download_dir: Optional[str] = None, hashes: Optional[Hashes] = None
) -> File:
    """Get file and optionally check its hash."""
    # If a download dir is specified, is the file already there and valid?
    already_downloaded_path = None
    if download_dir:
        already_downloaded_path = _check_download_dir(link, download_dir, hashes)

    if already_downloaded_path:
        from_path = already_downloaded_path
    else:
        from_path = link.file_path

    # If --require-hashes is off, `hashes` is either empty, the
    # link's embedded hash, or MissingHashes; it is required to
    # match. If --require-hashes is on, we are satisfied by any
    # hash in `hashes` matching: a URL-based or an option-based
    # one; no internet-sourced hash will be in `hashes`.
    if hashes:
        hashes.check_against_path(from_path)
    return File(from_path, None)


def unpack_url(
    link: Link,
    location: str,
    download: Downloader,
    verbosity: int,
    download_dir: Optional[str] = None,
    hashes: Optional[Hashes] = None,
) -> Optional[File]:
    """Unpack link into location, downloading if required.

    :param hashes: A Hashes object, one of whose embedded hashes must match,
        or HashMismatch will be raised. If the Hashes is empty, no matches are
        required, and unhashable types of requirements (like VCS ones, which
        would ordinarily raise HashUnsupported) are allowed.
    """
    # non-editable vcs urls
    if link.is_vcs:
        unpack_vcs_link(link, location, verbosity=verbosity)
        return None

    assert not link.is_existing_dir()

    # file urls
    if link.is_file:
        file = get_file_url(link, download_dir, hashes=hashes)

    # http urls
    else:
        file = get_http_url(
            link,
            download,
            download_dir,
            hashes=hashes,
        )

    # unpack the archive to the build dir location. even when only downloading
    # archives, they have to be unpacked to parse dependencies, except wheels
    if not link.is_wheel:
        unpack_file(file.path, location, file.content_type)

    return file


def _check_download_dir(
    link: Link,
    download_dir: str,
    hashes: Optional[Hashes],
    warn_on_hash_mismatch: bool = True,
) -> Optional[str]:
    """Check download_dir for previously downloaded file with correct hash
    If a correct file is found return its path else None

    If a file is found at the given path, but with an invalid hash, the file is deleted.
    """
    download_path = os.path.join(download_dir, link.filename)

    if not os.path.exists(download_path):
        return None

    # If already downloaded, does its hash match?
    logger.info("File was already downloaded %s", download_path)
    if hashes:
        try:
            hashes.check_against_path(download_path)
        except HashMismatch:
            if warn_on_hash_mismatch:
                logger.warning(
                    "Previously-downloaded file %s has bad hash. Re-downloading.",
                    download_path,
                )
            os.unlink(download_path)
            return None
    return download_path


@dataclass(frozen=True)
class CacheableDist:
    metadata: str
    filename: Path
    canonical_name: str

    @classmethod
    def from_dist(cls, link: Link, dist: BaseDistribution) -> "CacheableDist":
        """Extract the serializable data necessary to generate a metadata-only dist."""
        return cls(
            metadata=serialize_metadata(dist.metadata),
            filename=Path(link.filename),
            canonical_name=dist.canonical_name,
        )

    def to_dist(self) -> BaseDistribution:
        """Return a metadata-only dist from the deserialized cache entry."""
        return get_metadata_distribution(
            metadata_contents=self.metadata.encode("utf-8"),
            filename=str(self.filename),
            canonical_name=self.canonical_name,
        )

    def to_json(self) -> Dict[str, str]:
        return {
            "metadata": self.metadata,
            "filename": str(self.filename),
            "canonical_name": self.canonical_name,
        }

    @classmethod
    def from_json(cls, args: Dict[str, str]) -> "CacheableDist":
        return cls(
            metadata=args["metadata"],
            filename=Path(args["filename"]),
            canonical_name=args["canonical_name"],
        )


class RequirementPreparer:
    """Prepares a Requirement"""

    def __init__(  # noqa: PLR0913
        self,
        build_dir: str,
        download_dir: Optional[str],
        src_dir: str,
        build_isolation: bool,
        check_build_deps: bool,
        build_tracker: BuildTracker,
        session: PipSession,
        progress_bar: str,
        finder: PackageFinder,
        require_hashes: bool,
        use_user_site: bool,
        lazy_wheel: bool,
        verbosity: int,
        legacy_resolver: bool,
        metadata_cache: Optional[LinkMetadataCache] = None,
    ) -> None:
        super().__init__()

        self.src_dir = src_dir
        self.build_dir = build_dir
        self.build_tracker = build_tracker
        self._session = session
        self._download = Downloader(session, progress_bar)
        self._batch_download = BatchDownloader(session, progress_bar)
        self.finder = finder

        # Where still-packed archives should be written to. If None, they are
        # not saved, and are deleted immediately after unpacking.
        self.download_dir = download_dir

        # Is build isolation allowed?
        self.build_isolation = build_isolation

        # Should check build dependencies?
        self.check_build_deps = check_build_deps

        # Should hash-checking be required?
        self.require_hashes = require_hashes

        # Should install in user site-packages?
        self.use_user_site = use_user_site

        # Should wheels be downloaded lazily?
        self.use_lazy_wheel = lazy_wheel

        # How verbose should underlying tooling be?
        self.verbosity = verbosity

        # Are we using the legacy resolver?
        self.legacy_resolver = legacy_resolver

        # Memoized downloaded files, as mapping of url: path.
        self._downloaded: Dict[str, str] = {}

        # Previous "header" printed for a link-based InstallRequirement
        self._previous_requirement_header = ("", "")

<<<<<<< HEAD
        self._metadata_cache = metadata_cache
=======
        # Whether an HTTPRangeRequestUnsupported was already thrown for this domain.
        self._domains_without_http_range: set[str] = set()
>>>>>>> a431d410

    def _log_preparing_link(self, req: InstallRequirement) -> None:
        """Provide context for the requirement being prepared."""
        if req.link.is_file and not req.is_wheel_from_cache:
            message = "Processing %s"
            information = str(display_path(req.link.file_path))
        else:
            message = "Collecting %s"
            information = str(req.req or req)

        # If we used req.req, inject requirement source if available (this
        # would already be included if we used req directly)
        if req.req and req.comes_from:
            if isinstance(req.comes_from, str):
                comes_from: Optional[str] = req.comes_from
            else:
                comes_from = req.comes_from.from_path()
            if comes_from:
                information += f" (from {comes_from})"

        if (message, information) != self._previous_requirement_header:
            self._previous_requirement_header = (message, information)
            logger.info(message, information)

        if req.is_wheel_from_cache:
            with indent_log():
                logger.info("Using cached %s", req.link.filename)

    def _ensure_link_req_src_dir(
        self, req: InstallRequirement, parallel_builds: bool
    ) -> None:
        """Ensure source_dir of a linked InstallRequirement."""
        # Since source_dir is only set for editable requirements.
        if req.link.is_wheel:
            # We don't need to unpack wheels, so no need for a source
            # directory.
            return
        assert req.source_dir is None
        if req.link.is_existing_dir():
            # build local directories in-tree
            req.source_dir = req.link.file_path
            return

        # We always delete unpacked sdists after pip runs.
        req.ensure_has_source_dir(
            self.build_dir,
            autodelete=True,
            parallel_builds=parallel_builds,
        )
        req.ensure_pristine_source_checkout()

    def _get_linked_req_hashes(self, req: InstallRequirement) -> Hashes:
        # By the time this is called, the requirement's link should have
        # been checked so we can tell what kind of requirements req is
        # and raise some more informative errors than otherwise.
        # (For example, we can raise VcsHashUnsupported for a VCS URL
        # rather than HashMissing.)
        if not self.require_hashes:
            return req.hashes(trust_internet=True)

        # We could check these first 2 conditions inside unpack_url
        # and save repetition of conditions, but then we would
        # report less-useful error messages for unhashable
        # requirements, complaining that there's no hash provided.
        if req.link.is_vcs:
            raise VcsHashUnsupported()
        if req.link.is_existing_dir():
            raise DirectoryUrlHashUnsupported()

        # Unpinned packages are asking for trouble when a new version
        # is uploaded.  This isn't a security check, but it saves users
        # a surprising hash mismatch in the future.
        # file:/// URLs aren't pinnable, so don't complain about them
        # not being pinned.
        if not req.is_direct and not req.is_pinned:
            raise HashUnpinned()

        # If known-good hashes are missing for this requirement,
        # shim it with a facade object that will provoke hash
        # computation and then raise a HashMissing exception
        # showing the user what the hash should be.
        return req.hashes(trust_internet=False) or MissingHashes()

    def _fetch_metadata_only(
        self,
        req: InstallRequirement,
    ) -> Optional[BaseDistribution]:
        if self.legacy_resolver:
            logger.debug(
                "Metadata-only fetching is not used in the legacy resolver",
            )
            return None
        if self.require_hashes:
            # Hash checking also means hashes are provided for all reqs, so no resolve
            # is necessary and metadata-only fetching provides no speedup.
            logger.debug(
                "Metadata-only fetching is not used as hash checking is required",
            )
            return None

        return (
            self._fetch_cached_metadata(req)
            or self._fetch_metadata_using_link_data_attr(req)
            or self._fetch_metadata_using_lazy_wheel(req)
        )

    def _locate_metadata_cache_entry(self, link: Link) -> Optional[Path]:
        """If the metadata cache is active, generate a filesystem path from the hash of
        the given Link."""
        if self._metadata_cache is None:
            return None

        return self._metadata_cache.cache_path(link)

    def _fetch_cached_metadata(
        self, req: InstallRequirement
    ) -> Optional[BaseDistribution]:
        cached_path = self._locate_metadata_cache_entry(req.link)
        if cached_path is None:
            return None

        # Quietly continue if the cache entry does not exist.
        if not os.path.isfile(cached_path):
            logger.debug(
                "no cached metadata for link %s at %s",
                req.link,
                cached_path,
            )
            return None

        try:
            with gzip.open(cached_path, mode="rt", encoding="utf-8") as f:
                logger.debug(
                    "found cached metadata for link %s at %s", req.link, f.name
                )
                args = json.load(f)
            cached_dist = CacheableDist.from_json(args)
            return cached_dist.to_dist()
        except Exception:
            raise CacheMetadataError(req, "error reading cached metadata")

    def _cache_metadata(
        self,
        req: InstallRequirement,
        metadata_dist: BaseDistribution,
    ) -> None:
        cached_path = self._locate_metadata_cache_entry(req.link)
        if cached_path is None:
            return

        # The cache file exists already, so we have nothing to do.
        if os.path.isfile(cached_path):
            logger.debug(
                "metadata for link %s is already cached at %s", req.link, cached_path
            )
            return

        # The metadata cache is split across several subdirectories, so ensure the
        # containing directory for the cache file exists before writing.
        os.makedirs(str(cached_path.parent), exist_ok=True)
        try:
            cacheable_dist = CacheableDist.from_dist(req.link, metadata_dist)
            args = cacheable_dist.to_json()
            logger.debug("caching metadata for link %s at %s", req.link, cached_path)
            with gzip.open(cached_path, mode="wt", encoding="utf-8") as f:
                json.dump(args, f)
        except Exception:
            raise CacheMetadataError(req, "failed to serialize metadata")

    def _fetch_metadata_using_link_data_attr(
        self,
        req: InstallRequirement,
    ) -> Optional[BaseDistribution]:
        """Fetch metadata from the data-dist-info-metadata attribute, if possible."""
        # (1) Get the link to the metadata file, if provided by the backend.
        metadata_link = req.link.metadata_link()
        if metadata_link is None:
            return None
        assert req.req is not None
        logger.verbose(
            "Obtaining dependency information for %s from %s",
            req.req,
            metadata_link,
        )
        # (2) Download the contents of the METADATA file, separate from the dist itself.
        #     NB: this request will hit the CacheControl HTTP cache, which will be very
        #     quick since the METADATA file is very small. Therefore, we can rely on
        #     HTTP caching instead of LinkMetadataCache.
        metadata_file = get_http_url(
            metadata_link,
            self._download,
            hashes=metadata_link.as_hashes(),
        )
        with open(metadata_file.path, "rb") as f:
            metadata_contents = f.read()
        # (3) Generate a dist just from those file contents.
        metadata_dist = get_metadata_distribution(
            metadata_contents,
            req.link.filename,
            req.req.name,
        )
        # (4) Ensure the Name: field from the METADATA file matches the name from the
        #     install requirement.
        #
        #     NB: raw_name will fall back to the name from the install requirement if
        #     the Name: field is not present, but it's noted in the raw_name docstring
        #     that that should NEVER happen anyway.
        if canonicalize_name(metadata_dist.raw_name) != canonicalize_name(req.req.name):
            raise MetadataInconsistent(
                req, "Name", req.req.name, metadata_dist.raw_name
            )
        return metadata_dist

    def _fetch_metadata_using_lazy_wheel(
        self,
        req: InstallRequirement,
    ) -> Optional[BaseDistribution]:
        """Fetch metadata using lazy wheel, if possible."""
        # --use-feature=fast-deps must be provided.
        if not self.use_lazy_wheel:
            return None
        if req.link.is_file or not req.link.is_wheel:
            logger.debug(
                "Lazy wheel is not used as %r does not point to a remote wheel",
                req.link,
            )
            return None

<<<<<<< HEAD
        wheel = Wheel(req.link.filename)
=======
        if link.netloc in self._domains_without_http_range:
            return None

        wheel = Wheel(link.filename)
>>>>>>> a431d410
        name = canonicalize_name(wheel.name)
        logger.info(
            "Obtaining dependency information from %s %s",
            name,
            wheel.version,
        )
<<<<<<< HEAD

        try:
            lazy_wheel_dist = dist_from_wheel_url(
                name, req.link.url_without_fragment, self._session
            )
        except HTTPRangeRequestUnsupported:
            logger.debug("%s does not support range requests", req.link)
=======
        try:
            return dist_from_wheel_url(name, link.url_without_fragment, self._session)
        except HTTPRangeRequestUnsupported as e:
            logger.debug(
                "domain '%s' does not support range requests (%s): "
                "not attempting lazy wheel further",
                link.netloc,
                str(e),
            )
            self._domains_without_http_range.add(link.netloc)
>>>>>>> a431d410
            return None

        # If we've used the lazy wheel approach, then PEP 658 metadata is not available.
        # If the wheel is very large (>1GB), then retrieving it from the CacheControl
        # HTTP cache may take multiple seconds, even on a fast computer, and the
        # preparer will unnecessarily copy the cached response to disk before deleting
        # it at the end of the run. Caching the dist metadata in LinkMetadataCache means
        # later pip executions can retrieve metadata within milliseconds and avoid
        # thrashing the disk.
        self._cache_metadata(req, lazy_wheel_dist)
        return lazy_wheel_dist

    def _complete_partial_requirements(
        self,
        partially_downloaded_reqs: Iterable[InstallRequirement],
        parallel_builds: bool = False,
    ) -> None:
        """Download any requirements which were only fetched by metadata."""
        # Download to a temporary directory. These will be copied over as
        # needed for downstream 'download', 'wheel', and 'install' commands.
        temp_dir = TempDirectory(kind="unpack", globally_managed=True).path

        # Map each link to the requirement that owns it. This allows us to set
        # `req.local_file_path` on the appropriate requirement after passing
        # all the links at once into BatchDownloader.
        links_to_fully_download: Dict[Link, InstallRequirement] = {}
        for req in partially_downloaded_reqs:
            assert req.link

            # (1) File URLs don't need to be downloaded, so skip them.
            if req.link.scheme == "file":
                continue
            # (2) If this is e.g. a git url, we don't know how to handle that in the
            #     BatchDownloader, so leave it for self._prepare_linked_requirement() at
            #     the end of this method, which knows how to handle any URL.
            can_simply_download = True
            try:
                # This will raise InvalidSchema if our Session can't download it.
                self._session.get_adapter(req.link.url)
            except InvalidSchema:
                can_simply_download = False
            if can_simply_download:
                links_to_fully_download[req.link] = req

        batch_download = self._batch_download(
            links_to_fully_download.keys(),
            temp_dir,
        )
        for link, (filepath, _) in batch_download:
            logger.debug("Downloading link %s to %s", link, filepath)
            req = links_to_fully_download[link]
            # Record the downloaded file path so wheel reqs can extract a Distribution
            # in .get_dist().
            req.local_file_path = filepath
            # Record that the file is downloaded so we don't do it again in
            # _prepare_linked_requirement().
            self._downloaded[req.link.url] = filepath

            # If this is an sdist, we need to unpack it after downloading, but the
            # .source_dir won't be set up until we are in _prepare_linked_requirement().
            # Add the downloaded archive to the install requirement to unpack after
            # preparing the source dir.
            if not req.is_wheel:
                req.needs_unpacked_archive(Path(filepath))

        # This step is necessary to ensure all lazy wheels are processed
        # successfully by the 'download', 'wheel', and 'install' commands.
        for req in partially_downloaded_reqs:
            self._prepare_linked_requirement(req, parallel_builds)

    def prepare_linked_requirement(
        self, req: InstallRequirement, parallel_builds: bool = False
    ) -> BaseDistribution:
        """Prepare a requirement to be obtained from req.link."""
        assert req.link
        self._log_preparing_link(req)
        with indent_log():
            # Check if the relevant file is already available
            # in the download directory
            file_path = None
            if self.download_dir is not None and req.link.is_wheel:
                hashes = self._get_linked_req_hashes(req)
                file_path = _check_download_dir(
                    req.link,
                    self.download_dir,
                    hashes,
                    # When a locally built wheel has been found in cache, we don't warn
                    # about re-downloading when the already downloaded wheel hash does
                    # not match. This is because the hash must be checked against the
                    # original link, not the cached link. It that case the already
                    # downloaded file will be removed and re-fetched from cache (which
                    # implies a hash check against the cache entry's origin.json).
                    warn_on_hash_mismatch=not req.is_wheel_from_cache,
                )

            if file_path is not None:
                # The file is already available, so mark it as downloaded
                self._downloaded[req.link.url] = file_path
            else:
                # The file is not available, attempt to fetch only metadata
                metadata_dist = self._fetch_metadata_only(req)
                if metadata_dist is not None:
                    # These reqs now have the dependency information from the downloaded
                    # metadata, without having downloaded the actual dist at all.
                    req.cache_virtual_metadata_only_dist(metadata_dist)
                    return metadata_dist

            # None of the optimizations worked, fully prepare the requirement
            return self._prepare_linked_requirement(req, parallel_builds)

    def _ensure_download_info(self, reqs: Iterable[InstallRequirement]) -> None:
        """
        `pip install --report` extracts the download info from each requirement for its
        JSON output, so we need to make sure every requirement has this before finishing
        the resolve. But .download_info will only be populated by the point this method
        is called for requirements already found in the wheel cache, so we need to
        synthesize it for uncached results. Luckily, a DirectUrl can be parsed directly
        from a url without any other context. However, this also means the download info
        will only contain a hash if the link itself declares the hash.
        """
        for req in reqs:
            self._populate_download_info(req)

    def _force_fully_prepared(
        self, reqs: Iterable[InstallRequirement], require_concrete: bool
    ) -> None:
        """
        The legacy resolver seems to prepare requirements differently that can leave
        them half-done in certain code paths. I'm not quite sure how it's doing things,
        but at least we can do this to make sure they do things right.
        """
        for req in reqs:
            req.prepared = True
            if require_concrete:
                assert req.is_concrete

    def finalize_linked_requirements(
        self,
        reqs: Iterable[InstallRequirement],
        hydrate_virtual_reqs: bool,
        parallel_builds: bool = False,
    ) -> None:
        """Prepare linked requirements more, if needed.

        Neighboring .metadata files as per PEP 658 or lazy wheels via fast-deps will be
        preferred to extract metadata from any concrete requirement (one that has been
        mapped to a Link) without downloading the underlying wheel or sdist. When ``pip
        install --dry-run`` is called, we want to avoid ever downloading the underlying
        dist, but we still need to provide all of the results that pip commands expect
        from the typical resolve process.

        Those expectations vary, but one distinction lies in whether the command needs
        an actual physical dist somewhere on the filesystem, or just the metadata about
        it from the resolver (as in ``pip install --report``). If the command requires
        actual physical filesystem locations for the resolved dists, it must call this
        method with ``hydrate_virtual_reqs=True`` to fully download anything
        that remains.
        """
        if not hydrate_virtual_reqs:
            self._ensure_download_info(reqs)
            self._force_fully_prepared(reqs, require_concrete=False)
            return

        partially_downloaded_reqs: List[InstallRequirement] = []
        for req in reqs:
            if req.is_concrete:
                continue
            # Determine if any of these requirements were already downloaded.
            if self.download_dir is not None and req.link.is_wheel:
                hashes = self._get_linked_req_hashes(req)
                # If the file is there, but doesn't match the hash, delete it and print
                # a warning. We will be downloading it again via
                # partially_downloaded_reqs.
                file_path = _check_download_dir(
                    req.link, self.download_dir, hashes, warn_on_hash_mismatch=True
                )
                if file_path is not None:
                    # If the hash does match, then we still need to generate a concrete
                    # dist, but we don't have to download the wheel again.
                    self._downloaded[req.link.url] = file_path
            partially_downloaded_reqs.append(req)

        self._complete_partial_requirements(
            partially_downloaded_reqs,
            parallel_builds=parallel_builds,
        )
        # NB: Must call this method before returning!
        self._force_fully_prepared(reqs, require_concrete=True)

    def _prepare_linked_requirement(
        self, req: InstallRequirement, parallel_builds: bool
    ) -> BaseDistribution:
        assert req.link
        link = req.link

        hashes = self._get_linked_req_hashes(req)

        if hashes and req.is_wheel_from_cache:
            assert req.download_info is not None
            assert link.is_wheel
            assert link.is_file
            # We need to verify hashes, and we have found the requirement in the cache
            # of locally built wheels.
            if (
                isinstance(req.download_info.info, ArchiveInfo)
                and req.download_info.info.hashes
                and hashes.has_one_of(req.download_info.info.hashes)
            ):
                # At this point we know the requirement was built from a hashable source
                # artifact, and we verified that the cache entry's hash of the original
                # artifact matches one of the hashes we expect. We don't verify hashes
                # against the cached wheel, because the wheel is not the original.
                hashes = None
            else:
                logger.warning(
                    "The hashes of the source archive found in cache entry "
                    "don't match, ignoring cached built wheel "
                    "and re-downloading source."
                )
                req.link = req.cached_wheel_source_link
                link = req.link

        self._ensure_link_req_src_dir(req, parallel_builds)

        if link.is_existing_dir():
            local_file = None
        elif link.url not in self._downloaded:
            try:
                local_file = unpack_url(
                    link,
                    req.source_dir,
                    self._download,
                    self.verbosity,
                    self.download_dir,
                    hashes,
                )
            except NetworkConnectionError as exc:
                raise InstallationError(
                    "Could not install requirement {} because of HTTP "
                    "error {} for URL {}".format(req, exc, link)
                )
        else:
            file_path = self._downloaded[link.url]
            if hashes:
                hashes.check_against_path(file_path)
            local_file = File(file_path, content_type=None)

        # For use in later processing,
        # preserve the file path on the requirement.
        if local_file:
            req.local_file_path = local_file.path

        self._populate_download_info(req)

        (builds_metadata, dist) = _get_prepared_distribution(
            req,
            self.build_tracker,
            self.finder,
            self.build_isolation,
            self.check_build_deps,
        )
        if builds_metadata and should_cache(req):
            self._cache_metadata(req, dist)
        return dist

    def _populate_download_info(self, req: InstallRequirement) -> None:
        # If download_info is set, we got it from the wheel cache.
        if req.download_info is None:
            # Editables don't go through this function (see
            # prepare_editable_requirement).
            assert not req.editable
            req.download_info = direct_url_from_link(req.link, req.source_dir)
            # Make sure we have a hash in download_info. If we got it as part of the
            # URL, it will have been verified and we can rely on it. Otherwise we
            # compute it from the downloaded file.
            # FIXME: https://github.com/pypa/pip/issues/11943
            if (
                isinstance(req.download_info.info, ArchiveInfo)
                and not req.download_info.info.hashes
                and req.local_file_path
            ):
                hash = hash_file(req.local_file_path)[0].hexdigest()
                # We populate info.hash for backward compatibility.
                # This will automatically populate info.hashes.
                req.download_info.info.hash = f"sha256={hash}"

    def save_linked_requirement(self, req: InstallRequirement) -> None:
        assert self.download_dir is not None
        assert req.link is not None
        assert req.is_concrete
        link = req.link
        if link.is_vcs or (link.is_existing_dir() and req.editable):
            # Make a .zip of the source_dir we already created.
            req.archive(self.download_dir)
            return

        if link.is_existing_dir():
            logger.debug(
                "Not copying link to destination directory "
                "since it is a directory: %s",
                link,
            )
            return
        if req.local_file_path is None:
            # No distribution was downloaded for this requirement.
            return

        download_location = os.path.join(self.download_dir, link.filename)
        if not os.path.exists(download_location):
            shutil.copy(req.local_file_path, download_location)
            download_path = display_path(download_location)
            logger.info("Saved %s", download_path)

    def prepare_editable_requirement(
        self,
        req: InstallRequirement,
    ) -> BaseDistribution:
        """Prepare an editable requirement."""
        assert req.editable, "cannot prepare a non-editable req as editable"

        logger.info("Obtaining %s", req)

        with indent_log():
            if self.require_hashes:
                raise InstallationError(
                    "The editable requirement {} cannot be installed when "
                    "requiring hashes, because there is no single file to "
                    "hash.".format(req)
                )
            req.ensure_has_source_dir(self.src_dir)
            req.update_editable()
            assert req.source_dir
            req.download_info = direct_url_for_editable(req.unpacked_source_directory)

            (_, dist) = _get_prepared_distribution(
                req,
                self.build_tracker,
                self.finder,
                self.build_isolation,
                self.check_build_deps,
            )

            req.check_if_exists(self.use_user_site)

        # This should already have been populated by the preparation of the source dist.
        assert req.is_concrete
        return dist

    def prepare_installed_requirement(
        self,
        req: InstallRequirement,
        skip_reason: str,
    ) -> BaseDistribution:
        """Prepare an already-installed requirement."""
        assert req.satisfied_by, "req should have been satisfied but isn't"
        assert skip_reason is not None, (
            "did not get skip reason skipped but req.satisfied_by "
            "is set to {}".format(req.satisfied_by)
        )
        logger.info(
            "Requirement %s: %s (%s)", skip_reason, req, req.satisfied_by.version
        )
        with indent_log():
            if self.require_hashes:
                logger.debug(
                    "Since it is already installed, we are trusting this "
                    "package without checking its hash. To ensure a "
                    "completely repeatable environment, install into an "
                    "empty virtualenv."
                )
            (_, dist) = _get_prepared_distribution(
                req,
                self.build_tracker,
                self.finder,
                self.build_isolation,
                self.check_build_deps,
            )

        assert req.is_concrete
        return dist<|MERGE_RESOLUTION|>--- conflicted
+++ resolved
@@ -322,12 +322,10 @@
         # Previous "header" printed for a link-based InstallRequirement
         self._previous_requirement_header = ("", "")
 
-<<<<<<< HEAD
         self._metadata_cache = metadata_cache
-=======
+
         # Whether an HTTPRangeRequestUnsupported was already thrown for this domain.
         self._domains_without_http_range: set[str] = set()
->>>>>>> a431d410
 
     def _log_preparing_link(self, req: InstallRequirement) -> None:
         """Provide context for the requirement being prepared."""
@@ -556,40 +554,28 @@
             )
             return None
 
-<<<<<<< HEAD
+        if req.link.netloc in self._domains_without_http_range:
+            return None
+
         wheel = Wheel(req.link.filename)
-=======
-        if link.netloc in self._domains_without_http_range:
-            return None
-
-        wheel = Wheel(link.filename)
->>>>>>> a431d410
         name = canonicalize_name(wheel.name)
         logger.info(
             "Obtaining dependency information from %s %s",
             name,
             wheel.version,
         )
-<<<<<<< HEAD
-
         try:
             lazy_wheel_dist = dist_from_wheel_url(
                 name, req.link.url_without_fragment, self._session
             )
-        except HTTPRangeRequestUnsupported:
-            logger.debug("%s does not support range requests", req.link)
-=======
-        try:
-            return dist_from_wheel_url(name, link.url_without_fragment, self._session)
         except HTTPRangeRequestUnsupported as e:
             logger.debug(
                 "domain '%s' does not support range requests (%s): "
                 "not attempting lazy wheel further",
-                link.netloc,
+                req.link.netloc,
                 str(e),
             )
-            self._domains_without_http_range.add(link.netloc)
->>>>>>> a431d410
+            self._domains_without_http_range.add(req.link.netloc)
             return None
 
         # If we've used the lazy wheel approach, then PEP 658 metadata is not available.
