from __future__ import annotations

import functools
import logging
import os
import shutil
import sys
import uuid
import zipfile
from collections.abc import Collection, Iterable, Sequence
from optparse import Values
from pathlib import Path
from typing import TYPE_CHECKING

from pip._vendor.packaging.utils import canonicalize_name
from pip._vendor.pyproject_hooks import BuildBackendHookCaller

from pip._internal.build_env import BuildEnvironment, NoOpBuildEnvironment
from pip._internal.exceptions import InstallationError, PreviousBuildDirError
from pip._internal.locations import get_scheme
from pip._internal.metadata import (
    BaseDistribution,
    get_default_environment,
)
from pip._internal.models.direct_url import DirectUrl
from pip._internal.models.link import Link
from pip._internal.operations.build.metadata import generate_metadata
from pip._internal.operations.build.metadata_editable import generate_editable_metadata
from pip._internal.operations.build.metadata_legacy import (
    generate_metadata as generate_metadata_legacy,
)
from pip._internal.operations.install.editable_legacy import (
    install_editable as install_editable_legacy,
)
from pip._internal.operations.install.wheel import install_wheel
from pip._internal.pyproject import load_pyproject_toml, make_pyproject_path
from pip._internal.req.req_uninstall import UninstallPathSet
from pip._internal.utils.deprecation import deprecated
from pip._internal.utils.hashes import Hashes
from pip._internal.utils.misc import (
    ConfiguredBuildBackendHookCaller,
    ask_path_exists,
    backup_dir,
    display_path,
    hide_url,
    is_installable_dir,
    redact_auth_from_requirement,
    redact_auth_from_url,
)
from pip._internal.utils.packaging.markers import Marker
from pip._internal.utils.packaging.requirements import Requirement
from pip._internal.utils.packaging.specifiers import SpecifierSet
from pip._internal.utils.packaging.version import ParsedVersion
from pip._internal.utils.packaging_utils import get_requirement
from pip._internal.utils.subprocess import runner_with_spinner_message
from pip._internal.utils.temp_dir import TempDirectory, tempdir_kinds
from pip._internal.utils.unpacking import unpack_file
from pip._internal.utils.virtualenv import running_under_virtualenv
from pip._internal.vcs import vcs

if TYPE_CHECKING:
    import email.message

logger = logging.getLogger(__name__)


class InstallRequirement:
    """
    Represents something that may be installed later on, may have information
    about where to fetch the relevant requirement and also contains logic for
    installing the said requirement.
    """

    def __init__(
        self,
        req: Requirement | None,
        comes_from: str | InstallRequirement | None,
        editable: bool = False,
        link: Link | None = None,
        markers: Marker | None = None,
        use_pep517: bool | None = None,
        isolated: bool = False,
        *,
        global_options: list[str] | None = None,
        hash_options: dict[str, list[str]] | None = None,
        config_settings: dict[str, str | list[str]] | None = None,
        constraint: bool = False,
        extras: Collection[str] = (),
        user_supplied: bool = False,
        permit_editable_wheels: bool = False,
    ) -> None:
        assert req is None or isinstance(req, Requirement), req
        self._req = req
        self.comes_from = comes_from
        self.constraint = constraint
        self.editable = editable
        self.permit_editable_wheels = permit_editable_wheels

        # source_dir is the local directory where the linked requirement is
        # located, or unpacked. In case unpacking is needed, creating and
        # populating source_dir is done by the RequirementPreparer. Note this
        # is not necessarily the directory where pyproject.toml or setup.py is
        # located - that one is obtained via unpacked_source_directory.
        self.source_dir: str | None = None
        if self.editable:
            assert link
            if link.is_file:
                self.source_dir = os.path.normpath(os.path.abspath(link.file_path))

        # original_link is the direct URL that was provided by the user for the
        # requirement, either directly or via a constraints file.
        if link is None and req and req.url:
            # PEP 508 URL requirement
            link = Link(req.url)
        self.link = self.original_link = link

        # When this InstallRequirement is a wheel obtained from the cache of locally
        # built wheels, this is the source link corresponding to the cache entry, which
        # was used to download and build the cached wheel.
        self.cached_wheel_source_link: Link | None = None

        # Information about the location of the artifact that was downloaded . This
        # property is guaranteed to be set in resolver results.
        self.download_info: DirectUrl | None = None

        # Path to any downloaded or already-existing package.
        self.local_file_path: str | None = None
        if self.link and self.link.is_file:
            self.local_file_path = self.link.file_path

        if extras:
            self.extras = extras
        elif req:
            self.extras = req.extras
        else:
            self.extras = set()
        if markers is None and req:
            markers = req.marker
        self.markers = markers

        # This holds the Distribution object if this requirement is already installed.
        self.satisfied_by: BaseDistribution | None = None
        # Whether the installation process should try to uninstall an existing
        # distribution before installing this requirement.
        self.should_reinstall = False
        # Temporary build location
        self._temp_build_dir: TempDirectory | None = None
        # Set to True after successful installation
        self.install_succeeded: bool | None = None
        # Supplied options
        self.global_options = global_options if global_options else []
        self.hash_options = hash_options if hash_options else {}
        self.config_settings = config_settings
        # Set to True after successful preparation of this requirement
        # TODO: this is only used in the legacy resolver: remove this!
        self.prepared = False
        # User supplied requirement are explicitly requested for installation
        # by the user via CLI arguments or requirements files, as opposed to,
        # e.g. dependencies, extras or constraints.
        self.user_supplied = user_supplied

        self.isolated = isolated
        self.build_env: BuildEnvironment = NoOpBuildEnvironment()

        # For PEP 517, the directory where we request the project metadata
        # gets stored. We need this to pass to build_wheel, so the backend
        # can ensure that the wheel matches the metadata (see the PEP for
        # details).
        self.metadata_directory: str | None = None

        # The static build requirements (from pyproject.toml)
        self.pyproject_requires: list[Requirement] | None = None

        # Build requirements that we will check are available
        self.requirements_to_check: list[Requirement] = []

        # The PEP 517 backend we should use to build the project
        self.pep517_backend: BuildBackendHookCaller | None = None

        # Are we using PEP 517 for this requirement?
        # After pyproject.toml has been loaded, the only valid values are True
        # and False. Before loading, None is valid (meaning "use the default").
        # Setting an explicit value before loading pyproject.toml is supported,
        # but after loading this flag should be treated as read only.
        self.use_pep517 = use_pep517

        # If config settings are provided, enforce PEP 517.
        if self.config_settings:
            if self.use_pep517 is False:
                logger.warning(
                    "--no-use-pep517 ignored for %s "
                    "because --config-settings are specified.",
                    self,
                )
            self.use_pep517 = True

        # When a dist is computed for this requirement, cache it here so it's visible
        # everywhere within pip and isn't computed more than once. This may be
        # a "virtual" dist without a physical location on the filesystem, or
        # a "concrete" dist which has been fully downloaded.
        self._dist: BaseDistribution | None = None

        # This requirement needs to be unpacked before it can be installed.
        self._archive_source: Path | None = None

    @property
    def req(self) -> Requirement | None:
        """Calculate a requirement from the cached dist, if populated.

        The cached dist can be populated by either
        ``self.cache_virtual_metadata_only_dist()`` or
        ``self.cache_concrete_dist()`` and can also be retrieved with
        ``self.get_dist()``."""
        if self._req is not None:
            return self._req
        if self._dist is not None:
            name = self._dist.canonical_name
            version = str(self._dist.version)
            self._req = Requirement(f"{name}=={version}")
            return self._req
        return None

    def __str__(self) -> str:
        if self.req:
            s = redact_auth_from_requirement(self.req)
            if self.link:
                s += f" from {redact_auth_from_url(self.link.url)}"
        elif self.link:
            s = redact_auth_from_url(self.link.url)
        else:
            s = "<InstallRequirement>"
        if self.satisfied_by is not None:
            if self.satisfied_by.location is not None:
                location = display_path(self.satisfied_by.location)
            else:
                location = "<memory>"
            s += f" in {location}"
        if self.comes_from:
            if isinstance(self.comes_from, str):
                comes_from: str | None = self.comes_from
            else:
                comes_from = self.comes_from.from_path()
            if comes_from:
                s += f" (from {comes_from})"
        return s

    def __repr__(self) -> str:
        return (
            f"<{self.__class__.__name__} object: "
            f"{str(self)} editable={self.editable!r}>"
        )

    def format_debug(self) -> str:
        """An un-tested helper for getting state, for debugging."""
        attributes = vars(self)
        names = sorted(attributes)

        state = (f"{attr}={attributes[attr]!r}" for attr in sorted(names))
        return "<{name} object: {{{state}}}>".format(
            name=self.__class__.__name__,
            state=", ".join(state),
        )

    # Things that are valid for all kinds of requirements?
    @property
    def name(self) -> str | None:
        if self.req is None:
            return None
        return self.req.name

    @functools.cached_property
    def supports_pyproject_editable(self) -> bool:
        if not self.use_pep517:
            return False
        assert self.pep517_backend
        with self.build_env:
            runner = runner_with_spinner_message(
                "Checking if build backend supports build_editable"
            )
            with self.pep517_backend.subprocess_runner(runner):
                return "build_editable" in self.pep517_backend._supported_features()

    @property
    def specifier(self) -> SpecifierSet:
        assert self.req is not None
        return self.req.specifier

    @property
    def is_direct(self) -> bool:
        """Whether this requirement was specified as a direct URL."""
        return self.original_link is not None

    @property
    def is_pinned(self) -> bool:
        """Return whether I am pinned to an exact version.

        For example, some-package==1.2 is pinned; some-package>1.2 is not.
        """
        assert self.req is not None
        specifiers = self.req.specifier
        return len(specifiers) == 1 and next(iter(specifiers)).operator.is_pinned()

    def match_markers(self, extras_requested: Iterable[str] | None = None) -> bool:
        if not extras_requested:
            # Provide an extra to safely evaluate the markers
            # without matching any extra
            extras_requested = ("",)
        if self.markers is not None:
            return any(
                self.markers.evaluate({"extra": extra}) for extra in extras_requested
            )
        else:
            return True

    @property
    def has_hash_options(self) -> bool:
        """Return whether any known-good hashes are specified as options.

        These activate --require-hashes mode; hashes specified as part of a
        URL do not.

        """
        return bool(self.hash_options)

    def hashes(self, trust_internet: bool = True) -> Hashes:
        """Return a hash-comparer that considers my option- and URL-based
        hashes to be known-good.

        Hashes in URLs--ones embedded in the requirements file, not ones
        downloaded from an index server--are almost peers with ones from
        flags. They satisfy --require-hashes (whether it was implicitly or
        explicitly activated) but do not activate it. md5 and sha224 are not
        allowed in flags, which should nudge people toward good algos. We
        always OR all hashes together, even ones from URLs.

        :param trust_internet: Whether to trust URL-based (#md5=...) hashes
            downloaded from the internet, as by populate_link()

        """
        good_hashes = self.hash_options.copy()
        if trust_internet:
            link = self.link
        elif self.is_direct and self.user_supplied:
            link = self.original_link
        else:
            link = None
        if link and link.hash:
            assert link.hash_name is not None
            good_hashes.setdefault(link.hash_name, []).append(link.hash)
        return Hashes(good_hashes)

    def from_path(self) -> str | None:
        """Format a nice indicator to show where this "comes from" """
        if self.req is None:
            return None
        s = str(self.req)
        if self.comes_from:
            comes_from: str | None
            if isinstance(self.comes_from, str):
                comes_from = self.comes_from
            else:
                comes_from = self.comes_from.from_path()
            if comes_from:
                s += "->" + comes_from
        return s

    def ensure_build_location(
        self, build_dir: str, autodelete: bool, parallel_builds: bool
    ) -> str:
        assert build_dir is not None
        if self._temp_build_dir is not None:
            assert self._temp_build_dir.path
            return self._temp_build_dir.path
        if self.req is None:
            # Some systems have /tmp as a symlink which confuses custom
            # builds (such as numpy). Thus, we ensure that the real path
            # is returned.
            self._temp_build_dir = TempDirectory(
                kind=tempdir_kinds.REQ_BUILD, globally_managed=True
            )

            return self._temp_build_dir.path

        # This is the only remaining place where we manually determine the path
        # for the temporary directory. It is only needed for editables where
        # it is the value of the --src option.

        # When parallel builds are enabled, add a UUID to the build directory
        # name so multiple builds do not interfere with each other.
        dir_name: str = canonicalize_name(self.req.name)
        if parallel_builds:
            dir_name = f"{dir_name}_{uuid.uuid4().hex}"

        # FIXME: Is there a better place to create the build_dir? (hg and bzr
        # need this)
        if not os.path.exists(build_dir):
            logger.debug("Creating directory %s", build_dir)
            os.makedirs(build_dir)
        actual_build_dir = os.path.join(build_dir, dir_name)
        # `None` indicates that we respect the globally-configured deletion
        # settings, which is what we actually want when auto-deleting.
        delete_arg = None if autodelete else False
        return TempDirectory(
            path=actual_build_dir,
            delete=delete_arg,
            kind=tempdir_kinds.REQ_BUILD,
            globally_managed=True,
        ).path

    def _set_requirement(self) -> None:
        """Set requirement after generating metadata."""
        assert self._req is None
        assert self.metadata is not None
        assert self.source_dir is not None

        # Construct a Requirement object from the generated metadata
<<<<<<< HEAD
        self.req = get_requirement(
=======
        if isinstance(parse_version(self.metadata["Version"]), Version):
            op = "=="
        else:
            op = "==="

        self._req = get_requirement(
>>>>>>> ea677064
            "".join(
                (
                    self.metadata["Name"],
                    "==",
                    self.metadata["Version"],
                )
            )
        )

    def warn_on_mismatching_name(self) -> None:
        assert self.req is not None
        metadata_name = canonicalize_name(self.metadata["Name"])
        if canonicalize_name(self.req.name) == metadata_name:
            # Everything is fine.
            return

        # If we're here, there's a mismatch. Log a warning about it.
        logger.warning(
            "Generating metadata for package %s "
            "produced metadata for project name %s. Fix your "
            "#egg=%s fragments.",
            self.name,
            metadata_name,
            self.name,
        )
        self._req = get_requirement(metadata_name)

    def check_if_exists(self, use_user_site: bool) -> None:
        """Find an installed distribution that satisfies or conflicts
        with this requirement, and set self.satisfied_by or
        self.should_reinstall appropriately.
        """
        if self.req is None:
            return
        existing_dist = get_default_environment().get_distribution(self.req.name)
        if not existing_dist:
            return

        version_compatible = self.req.specifier.contains(
            existing_dist.version,
            prereleases=True,
        )
        if not version_compatible:
            self.satisfied_by = None
            if use_user_site:
                if existing_dist.in_usersite:
                    self.should_reinstall = True
                elif running_under_virtualenv() and existing_dist.in_site_packages:
                    raise InstallationError(
                        f"Will not install to the user site because it will "
                        f"lack sys.path precedence to {existing_dist.raw_name} "
                        f"in {existing_dist.location}"
                    )
            else:
                self.should_reinstall = True
        else:
            if self.editable:
                self.should_reinstall = True
                # when installing editables, nothing pre-existing should ever
                # satisfy
                self.satisfied_by = None
            else:
                self.satisfied_by = existing_dist

    # Things valid for wheels
    @property
    def is_wheel(self) -> bool:
        if not self.link:
            return False
        return self.link.is_wheel

    @property
    def is_wheel_from_cache(self) -> bool:
        # When True, it means that this InstallRequirement is a local wheel file in the
        # cache of locally built wheels.
        return self.cached_wheel_source_link is not None

    # Things valid for sdists
    @property
    def unpacked_source_directory(self) -> str:
        assert self.source_dir, f"No source dir for {self}"
        return os.path.join(
            self.source_dir, self.link and self.link.subdirectory_fragment or ""
        )

    @property
    def setup_py_path(self) -> str:
        assert self.source_dir, f"No source dir for {self}"
        setup_py = os.path.join(self.unpacked_source_directory, "setup.py")

        return setup_py

    @property
    def setup_cfg_path(self) -> str:
        assert self.source_dir, f"No source dir for {self}"
        setup_cfg = os.path.join(self.unpacked_source_directory, "setup.cfg")

        return setup_cfg

    @property
    def pyproject_toml_path(self) -> str:
        assert self.source_dir, f"No source dir for {self}"
        return make_pyproject_path(self.unpacked_source_directory)

    def load_pyproject_toml(self) -> None:
        """Load the pyproject.toml file.

        After calling this routine, all of the attributes related to PEP 517
        processing for this requirement have been set. In particular, the
        use_pep517 attribute can be used to determine whether we should
        follow the PEP 517 or legacy (setup.py) code path.
        """
        pyproject_toml_data = load_pyproject_toml(
            self.use_pep517, self.pyproject_toml_path, self.setup_py_path, str(self)
        )

        if pyproject_toml_data is None:
            assert not self.config_settings
            self.use_pep517 = False
            return

        self.use_pep517 = True
        requires, backend, check, backend_path = pyproject_toml_data
        self.requirements_to_check = list(map(Requirement.parse, check))
        self.pyproject_requires = list(map(Requirement.parse, requires))
        self.pep517_backend = ConfiguredBuildBackendHookCaller(
            self,
            self.unpacked_source_directory,
            backend,
            backend_path=backend_path,
        )

    def isolated_editable_sanity_check(self) -> None:
        """Check that an editable requirement if valid for use with PEP 517/518.

        This verifies that an editable that has a pyproject.toml either supports PEP 660
        or as a setup.py or a setup.cfg
        """
        if (
            self.editable
            and self.use_pep517
            and not self.supports_pyproject_editable
            and not os.path.isfile(self.setup_py_path)
            and not os.path.isfile(self.setup_cfg_path)
        ):
            raise InstallationError(
                f"Project {self} has a 'pyproject.toml' and its build "
                f"backend is missing the 'build_editable' hook. Since it does not "
                f"have a 'setup.py' nor a 'setup.cfg', "
                f"it cannot be installed in editable mode. "
                f"Consider using a build backend that supports PEP 660."
            )

    def prepare_metadata_directory(self) -> None:
        """Ensure that project metadata is available.

        Under PEP 517 and PEP 660, call the backend hook to prepare the metadata
        directory.  Under legacy processing, call setup.py egg-info.
        """
        assert self.source_dir, f"No source dir for {self}"
        details = self.name or f"from {self.link}"

        if self.use_pep517:
            assert self.pep517_backend is not None
            if (
                self.editable
                and self.permit_editable_wheels
                and self.supports_pyproject_editable
            ):
                self.metadata_directory = generate_editable_metadata(
                    build_env=self.build_env,
                    backend=self.pep517_backend,
                    details=details,
                )
            else:
                self.metadata_directory = generate_metadata(
                    build_env=self.build_env,
                    backend=self.pep517_backend,
                    details=details,
                )
        else:
            self.metadata_directory = generate_metadata_legacy(
                build_env=self.build_env,
                setup_py_path=self.setup_py_path,
                source_dir=self.unpacked_source_directory,
                isolated=self.isolated,
                details=details,
            )

    def validate_sdist_metadata(self) -> None:
        """Ensure that we have a dist, and ensure it corresponds to expectations."""
        # Act on the newly generated metadata, based on the name and version.
        if not self.name:
            self._set_requirement()
        else:
            self.warn_on_mismatching_name()

        self.assert_source_matches_version()

    @property
    def metadata(self) -> email.message.Message:
        return self.get_dist().metadata

    def get_dist(self) -> BaseDistribution:
        """Retrieve the dist resolved from this requirement.

        :raises AssertionError: if the resolver has not yet been executed.
        """
        if self._dist is None:
            raise AssertionError(f"{self!r} has no dist associated.")
        return self._dist

    def cache_virtual_metadata_only_dist(self, dist: BaseDistribution) -> None:
        """Associate a "virtual" metadata-only dist to this requirement.

        This dist cannot be installed, but it can be used to complete the resolve
        process.

        :raises AssertionError: if a dist has already been associated.
        :raises AssertionError: if the provided dist is "concrete", i.e. exists
                                somewhere on the filesystem.
        """
        assert self._dist is None, self
        assert not dist.is_concrete, dist
        self._dist = dist

    def cache_concrete_dist(self, dist: BaseDistribution) -> None:
        """Associate a "concrete" dist to this requirement.

        A concrete dist exists somewhere on the filesystem and can be installed.

        :raises AssertionError: if a concrete dist has already been associated.
        :raises AssertionError: if the provided dist is not concrete.
        """
        if self._dist is not None:
            # If we set a dist twice for the same requirement, we must be hydrating
            # a concrete dist for what was previously virtual. This will occur in the
            # case of `install --dry-run` when PEP 658 metadata is available.
            assert not self._dist.is_concrete
        assert dist.is_concrete
        self._dist = dist

    @property
    def is_concrete(self) -> bool:
        return self._dist is not None and self._dist.is_concrete

    def assert_source_matches_version(self) -> None:
        assert self.source_dir, f"No source dir for {self}"
        version = ParsedVersion.parse(self.metadata["version"])
        if self.req and self.req.specifier and version not in self.req.specifier:
            logger.warning(
                "Requested %s, but installing version %s",
                self,
                version,
            )
        else:
            logger.debug(
                "Source in %s has version %s, which satisfies requirement %s",
                display_path(self.source_dir),
                version,
                self,
            )

    # For both source distributions and editables
    def ensure_has_source_dir(
        self,
        parent_dir: str,
        autodelete: bool = False,
        parallel_builds: bool = False,
    ) -> None:
        """Ensure that a source_dir is set.

        This will create a temporary build dir if the name of the requirement
        isn't known yet.

        :param parent_dir: The ideal pip parent_dir for the source_dir.
            Generally src_dir for editables and build_dir for sdists.
        :return: self.source_dir
        """
        if self.source_dir is None:
            self.source_dir = self.ensure_build_location(
                parent_dir,
                autodelete=autodelete,
                parallel_builds=parallel_builds,
            )

    def needs_unpacked_archive(self, archive_source: Path) -> None:
        assert self._archive_source is None
        self._archive_source = archive_source

    def ensure_pristine_source_checkout(self) -> None:
        """Ensure the source directory has not yet been built in."""
        assert self.source_dir is not None
        if self._archive_source is not None:
            unpack_file(str(self._archive_source), self.source_dir)
        elif is_installable_dir(self.source_dir):
            # If a checkout exists, it's unwise to keep going.
            # version inconsistencies are logged later, but do not fail
            # the installation.
            raise PreviousBuildDirError(
                f"pip can't proceed with requirements '{self}' due to a "
                f"pre-existing build directory ({self.source_dir}). This is likely "
                "due to a previous installation that failed . pip is "
                "being responsible and not assuming it can delete this. "
                "Please delete it and try again."
            )

    # For editable installations
    def update_editable(self) -> None:
        if not self.link:
            logger.debug(
                "Cannot update repository at %s; repository location is unknown",
                self.source_dir,
            )
            return
        assert self.editable
        assert self.source_dir
        if self.link.scheme == "file":
            # Static paths don't get updated
            return
        vcs_backend = vcs.get_backend_for_scheme(self.link.scheme)
        # Editable requirements are validated in Requirement constructors.
        # So here, if it's neither a path nor a valid VCS URL, it's a bug.
        assert vcs_backend, f"Unsupported VCS URL {self.link.url}"
        hidden_url = hide_url(self.link.url)
        vcs_backend.obtain(self.source_dir, url=hidden_url, verbosity=0)

    # Top-level Actions
    def uninstall(
        self, auto_confirm: bool = False, verbose: bool = False
    ) -> UninstallPathSet | None:
        """
        Uninstall the distribution currently satisfying this requirement.

        Prompts before removing or modifying files unless
        ``auto_confirm`` is True.

        Refuses to delete or modify files outside of ``sys.prefix`` -
        thus uninstallation within a virtual environment can only
        modify that virtual environment, even if the virtualenv is
        linked to global site-packages.

        """
        assert self.req
        dist = get_default_environment().get_distribution(self.req.name)
        if not dist:
            logger.warning("Skipping %s as it is not installed.", self.name)
            return None
        logger.info("Found existing installation: %s", dist)

        uninstalled_pathset = UninstallPathSet.from_dist(dist)
        uninstalled_pathset.remove(auto_confirm, verbose)
        return uninstalled_pathset

    def _get_archive_name(self, path: str, parentdir: str, rootdir: str) -> str:
        def _clean_zip_name(name: str, prefix: str) -> str:
            assert name.startswith(
                prefix + os.path.sep
            ), f"name {name!r} doesn't start with prefix {prefix!r}"
            name = name[len(prefix) + 1 :]
            name = name.replace(os.path.sep, "/")
            return name

        assert self.req is not None
        path = os.path.join(parentdir, path)
        name = _clean_zip_name(path, rootdir)
        return self.req.name + "/" + name

    def archive(self, build_dir: str | None) -> None:
        """Saves archive to provided build_dir.

        Used for saving downloaded VCS requirements as part of `pip download`.
        """
        assert self.source_dir
        if build_dir is None:
            return

        create_archive = True
        archive_name = "{}-{}.zip".format(self.name, self.metadata["version"])
        archive_path = os.path.join(build_dir, archive_name)

        if os.path.exists(archive_path):
            response = ask_path_exists(
                f"The file {display_path(archive_path)} exists. (i)gnore, (w)ipe, "
                "(b)ackup, (a)bort ",
                ("i", "w", "b", "a"),
            )
            if response == "i":
                create_archive = False
            elif response == "w":
                logger.warning("Deleting %s", display_path(archive_path))
                os.remove(archive_path)
            elif response == "b":
                dest_file = backup_dir(archive_path)
                logger.warning(
                    "Backing up %s to %s",
                    display_path(archive_path),
                    display_path(dest_file),
                )
                shutil.move(archive_path, dest_file)
            elif response == "a":
                sys.exit(-1)

        if not create_archive:
            return

        zip_output = zipfile.ZipFile(
            archive_path,
            "w",
            zipfile.ZIP_DEFLATED,
            allowZip64=True,
        )
        with zip_output:
            dir = os.path.normcase(os.path.abspath(self.unpacked_source_directory))
            for dirpath, dirnames, filenames in os.walk(dir):
                for dirname in dirnames:
                    dir_arcname = self._get_archive_name(
                        dirname,
                        parentdir=dirpath,
                        rootdir=dir,
                    )
                    zipdir = zipfile.ZipInfo(dir_arcname + "/")
                    zipdir.external_attr = 0x1ED << 16  # 0o755
                    zip_output.writestr(zipdir, "")
                for filename in filenames:
                    file_arcname = self._get_archive_name(
                        filename,
                        parentdir=dirpath,
                        rootdir=dir,
                    )
                    filename = os.path.join(dirpath, filename)
                    zip_output.write(filename, file_arcname)

        logger.info("Saved %s", display_path(archive_path))

    def install(
        self,
        global_options: Sequence[str] | None = None,
        root: str | None = None,
        home: str | None = None,
        prefix: str | None = None,
        warn_script_location: bool = True,
        use_user_site: bool = False,
        pycompile: bool = True,
    ) -> None:
        assert self.req is not None
        scheme = get_scheme(
            self.req.name,
            user=use_user_site,
            home=home,
            root=root,
            isolated=self.isolated,
            prefix=prefix,
        )

        if self.editable and not self.is_wheel:
            deprecated(
                reason=(
                    f"Legacy editable install of {self} (setup.py develop) "
                    "is deprecated."
                ),
                replacement=(
                    "to add a pyproject.toml or enable --use-pep517, "
                    "and use setuptools >= 64. "
                    "If the resulting installation is not behaving as expected, "
                    "try using --config-settings editable_mode=compat. "
                    "Please consult the setuptools documentation for more information"
                ),
                gone_in="25.3",
                issue=11457,
            )
            if self.config_settings:
                logger.warning(
                    "--config-settings ignored for legacy editable install of %s. "
                    "Consider upgrading to a version of setuptools "
                    "that supports PEP 660 (>= 64).",
                    self,
                )
            install_editable_legacy(
                global_options=global_options if global_options is not None else [],
                prefix=prefix,
                home=home,
                use_user_site=use_user_site,
                name=self.req.name,
                setup_py_path=self.setup_py_path,
                isolated=self.isolated,
                build_env=self.build_env,
                unpacked_source_directory=self.unpacked_source_directory,
            )
            self.install_succeeded = True
            return

        assert self.is_wheel
        assert self.local_file_path

        install_wheel(
            self.req.name,
            self.local_file_path,
            scheme=scheme,
            req_description=str(self.req),
            pycompile=pycompile,
            warn_script_location=warn_script_location,
            direct_url=self.download_info if self.is_direct else None,
            requested=self.user_supplied,
        )
        self.install_succeeded = True


def check_invalid_constraint_type(req: InstallRequirement) -> str:
    # Check for unsupported forms
    problem = ""
    if not req.name:
        problem = "Unnamed requirements are not allowed as constraints"
    elif req.editable:
        problem = "Editable requirements are not allowed as constraints"
    elif req.extras:
        problem = "Constraints cannot have extras"

    if problem:
        deprecated(
            reason=(
                "Constraints are only allowed to take the form of a package "
                "name and a version specifier. Other forms were originally "
                "permitted as an accident of the implementation, but were "
                "undocumented. The new implementation of the resolver no "
                "longer supports these forms."
            ),
            replacement="replacing the constraint with a requirement",
            # No plan yet for when the new resolver becomes default
            gone_in=None,
            issue=8210,
        )

    return problem


def _has_option(options: Values, reqs: list[InstallRequirement], option: str) -> bool:
    if getattr(options, option, None):
        return True
    for req in reqs:
        if getattr(req, option, None):
            return True
    return False


def check_legacy_setup_py_options(
    options: Values,
    reqs: list[InstallRequirement],
) -> None:
    has_build_options = _has_option(options, reqs, "build_options")
    has_global_options = _has_option(options, reqs, "global_options")
    if has_build_options or has_global_options:
        deprecated(
            reason="--build-option and --global-option are deprecated.",
            issue=11859,
            replacement="to use --config-settings",
            gone_in="25.3",
        )
        logger.warning(
            "Implying --no-binary=:all: due to the presence of "
            "--build-option / --global-option. "
        )
        options.format_control.disallow_binaries()<|MERGE_RESOLUTION|>--- conflicted
+++ resolved
@@ -216,7 +216,7 @@
         if self._dist is not None:
             name = self._dist.canonical_name
             version = str(self._dist.version)
-            self._req = Requirement(f"{name}=={version}")
+            self._req = Requirement.parse(f"{name}=={version}")
             return self._req
         return None
 
@@ -413,17 +413,14 @@
         assert self.metadata is not None
         assert self.source_dir is not None
 
-        # Construct a Requirement object from the generated metadata
-<<<<<<< HEAD
-        self.req = get_requirement(
-=======
-        if isinstance(parse_version(self.metadata["Version"]), Version):
-            op = "=="
-        else:
-            op = "==="
-
+        # FIXME: is this significant?
+        # if isinstance(parse_version(self.metadata["Version"]), Version):
+        #     op = "=="
+        # else:
+        #     op = "==="
+
+        # Construct a Requirement object from the generated metadata.
         self._req = get_requirement(
->>>>>>> ea677064
             "".join(
                 (
                     self.metadata["Name"],
