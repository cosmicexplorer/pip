"""Orchestrator for building wheels from InstallRequirements."""

from __future__ import annotations

import logging
import os.path
import shutil
from collections.abc import Iterable

from pip._vendor.packaging.utils import canonicalize_name, canonicalize_version
from pip._vendor.packaging.version import InvalidVersion

from pip._internal.cache import WheelCache
from pip._internal.exceptions import InvalidWheelFilename, UnsupportedWheel
from pip._internal.metadata import FilesystemWheel, get_wheel_distribution
from pip._internal.models.link import Link
from pip._internal.models.wheel import WheelInfo
from pip._internal.operations.build.wheel import build_wheel_pep517
from pip._internal.operations.build.wheel_editable import build_wheel_editable
from pip._internal.operations.build.wheel_legacy import build_wheel_legacy
from pip._internal.req.req_install import InstallRequirement
from pip._internal.utils.logging import indent_log
from pip._internal.utils.misc import ensure_dir, hash_file
from pip._internal.utils.packaging.version import ParsedVersion
from pip._internal.utils.setuptools_build import make_setuptools_clean_args
from pip._internal.utils.subprocess import call_subprocess
from pip._internal.utils.temp_dir import TempDirectory
from pip._internal.utils.urls import path_to_url

logger = logging.getLogger(__name__)

BuildResult = tuple[list[InstallRequirement], list[InstallRequirement]]


def _should_build(
    req: InstallRequirement,
) -> bool:
    """Return whether an InstallRequirement should be built into a wheel."""
    assert not req.constraint

    if req.is_wheel:
        return False

    assert req.source_dir

    if req.editable:
        # we only build PEP 660 editable requirements
        return req.supports_pyproject_editable

    return True


def should_build_for_install_command(
    req: InstallRequirement,
) -> bool:
    return _should_build(req)


<<<<<<< HEAD
def _should_cache(
    req: InstallRequirement,
) -> bool | None:
    """
    Return whether a built InstallRequirement can be stored in the persistent
    wheel cache, assuming the wheel cache is available, and _should_build()
    has determined a wheel needs to be built.
    """
    if req.editable or not req.source_dir:
        # never cache editable requirements
        return False

    if req.link and req.link.is_vcs:
        # VCS checkout. Do not cache
        # unless it points to an immutable commit hash.
        assert not req.editable
        assert req.source_dir
        vcs_backend = vcs.get_backend_for_scheme(req.link.scheme)
        assert vcs_backend
        if vcs_backend.is_immutable_rev_checkout(req.link.url, req.source_dir):
            return True
        return False

    assert req.link
    base, _ = req.link.splitext()
    if _contains_egg_info(base):
        return True

    # Otherwise, do not cache.
    return False


def _get_cache_dir(
    req: InstallRequirement,
    wheel_cache: WheelCache,
) -> str:
    """Return the persistent or temporary cache directory where the built
    wheel need to be stored.
    """
    cache_available = bool(wheel_cache.cache_dir)
    assert req.link
    if cache_available and _should_cache(req):
        cache_dir = wheel_cache.get_path_for_link(req.link)
    else:
        cache_dir = wheel_cache.get_ephem_path_for_link(req.link)
    return cache_dir


=======
>>>>>>> ea677064
def _verify_one(req: InstallRequirement, wheel_path: str) -> None:
    canonical_name = canonicalize_name(req.name or "")
    w = WheelInfo.parse_filename(os.path.basename(wheel_path))
    if canonicalize_name(w.name) != canonical_name:
        raise InvalidWheelFilename(
            f"Wheel has unexpected file name: expected {canonical_name!r}, "
            f"got {w.name!r}",
        )
    dist = get_wheel_distribution(FilesystemWheel(wheel_path), canonical_name)
    dist_verstr = str(dist.version)
    if canonicalize_version(dist_verstr) != canonicalize_version(w.version):
        raise InvalidWheelFilename(
            f"Wheel has unexpected file name: expected {dist_verstr!r}, "
            f"got {w.version!r}",
        )
    metadata_version_value = dist.metadata_version
    if metadata_version_value is None:
        raise UnsupportedWheel("Missing Metadata-Version")
    try:
        metadata_version = ParsedVersion.parse(metadata_version_value)
    except InvalidVersion:
        msg = f"Invalid Metadata-Version: {metadata_version_value}"
        raise UnsupportedWheel(msg)
    if metadata_version >= ParsedVersion.parse("1.2") and not isinstance(
        dist.version, ParsedVersion
    ):
        raise UnsupportedWheel(
            f"Metadata 1.2 mandates PEP 440 version, but {dist_verstr!r} is not"
        )


def _build_one(
    req: InstallRequirement,
    output_dir: str,
    verify: bool,
    build_options: list[str],
    global_options: list[str],
    editable: bool,
) -> str | None:
    """Build one wheel.

    :return: The filename of the built wheel, or None if the build failed.
    """
    artifact = "editable" if editable else "wheel"
    try:
        ensure_dir(output_dir)
    except OSError as e:
        logger.warning(
            "Building %s for %s failed: %s",
            artifact,
            req.name,
            e,
        )
        return None

    # Install build deps into temporary directory (PEP 518)
    with req.build_env:
        wheel_path = _build_one_inside_env(
            req, output_dir, build_options, global_options, editable
        )
    if wheel_path and verify:
        try:
            _verify_one(req, wheel_path)
        except (InvalidWheelFilename, UnsupportedWheel) as e:
            logger.warning("Built %s for %s is invalid: %s", artifact, req.name, e)
            return None
    return wheel_path


def _build_one_inside_env(
    req: InstallRequirement,
    output_dir: str,
    build_options: list[str],
    global_options: list[str],
    editable: bool,
) -> str | None:
    with TempDirectory(kind="wheel") as temp_dir:
        assert req.name
        if req.use_pep517:
            assert req.metadata_directory
            assert req.pep517_backend
            if global_options:
                logger.warning(
                    "Ignoring --global-option when building %s using PEP 517", req.name
                )
            if build_options:
                logger.warning(
                    "Ignoring --build-option when building %s using PEP 517", req.name
                )
            if editable:
                wheel_path = build_wheel_editable(
                    name=req.name,
                    backend=req.pep517_backend,
                    metadata_directory=req.metadata_directory,
                    tempd=temp_dir.path,
                )
            else:
                wheel_path = build_wheel_pep517(
                    name=req.name,
                    backend=req.pep517_backend,
                    metadata_directory=req.metadata_directory,
                    tempd=temp_dir.path,
                )
        else:
            wheel_path = build_wheel_legacy(
                name=req.name,
                setup_py_path=req.setup_py_path,
                source_dir=req.unpacked_source_directory,
                global_options=global_options,
                build_options=build_options,
                tempd=temp_dir.path,
            )

        if wheel_path is not None:
            wheel_name = os.path.basename(wheel_path)
            dest_path = os.path.join(output_dir, wheel_name)
            try:
                wheel_hash, length = hash_file(wheel_path)
                shutil.move(wheel_path, dest_path)
                logger.info(
                    "Created wheel for %s: filename=%s size=%d sha256=%s",
                    req.name,
                    wheel_name,
                    length,
                    wheel_hash.hexdigest(),
                )
                logger.info("Stored in directory: %s", output_dir)
                return dest_path
            except Exception as e:
                logger.warning(
                    "Building wheel for %s failed: %s",
                    req.name,
                    e,
                )
        # Ignore return, we can't do anything else useful.
        if not req.use_pep517:
            _clean_one_legacy(req, global_options)
        return None


def _clean_one_legacy(req: InstallRequirement, global_options: list[str]) -> bool:
    clean_args = make_setuptools_clean_args(
        req.setup_py_path,
        global_options=global_options,
    )

    logger.info("Running setup.py clean for %s", req.name)
    try:
        call_subprocess(
            clean_args, command_desc="python setup.py clean", cwd=req.source_dir
        )
        return True
    except Exception:
        logger.error("Failed cleaning build dir for %s", req.name)
        return False


def build(
    requirements: Iterable[InstallRequirement],
    wheel_cache: WheelCache,
    verify: bool,
    build_options: list[str],
    global_options: list[str],
) -> BuildResult:
    """Build wheels.

    :return: The list of InstallRequirement that succeeded to build and
        the list of InstallRequirement that failed to build.
    """
    if not requirements:
        return [], []

    # Build the wheels.
    logger.info(
        "Building wheels for collected packages: %s",
        ", ".join(req.name for req in requirements),  # type: ignore
    )

    with indent_log():
        build_successes, build_failures = [], []
        for req in requirements:
            assert req.name
            cache_dir = wheel_cache.resolve_cache_dir(req)
            wheel_file = _build_one(
                req,
                cache_dir,
                verify,
                build_options,
                global_options,
                req.editable and req.permit_editable_wheels,
            )
            if wheel_file:
                # Record the download origin in the cache
                if req.download_info is not None:
                    # download_info is guaranteed to be set because when we build an
                    # InstallRequirement it has been through the preparer before, but
                    # let's be cautious.
                    wheel_cache.record_download_origin(cache_dir, req.download_info)
                # Update the link for this.
                req.link = Link(path_to_url(wheel_file))
                req.local_file_path = req.link.file_path
                assert req.link.is_wheel
                build_successes.append(req)
            else:
                build_failures.append(req)

    # notify success/failure
    if build_successes:
        logger.info(
            "Successfully built %s",
            " ".join([req.name for req in build_successes]),  # type: ignore
        )
    if build_failures:
        logger.info(
            "Failed to build %s",
            " ".join([req.name for req in build_failures]),  # type: ignore
        )
    # Return a list of requirements that failed to build
    return build_successes, build_failures<|MERGE_RESOLUTION|>--- conflicted
+++ resolved
@@ -56,57 +56,6 @@
     return _should_build(req)
 
 
-<<<<<<< HEAD
-def _should_cache(
-    req: InstallRequirement,
-) -> bool | None:
-    """
-    Return whether a built InstallRequirement can be stored in the persistent
-    wheel cache, assuming the wheel cache is available, and _should_build()
-    has determined a wheel needs to be built.
-    """
-    if req.editable or not req.source_dir:
-        # never cache editable requirements
-        return False
-
-    if req.link and req.link.is_vcs:
-        # VCS checkout. Do not cache
-        # unless it points to an immutable commit hash.
-        assert not req.editable
-        assert req.source_dir
-        vcs_backend = vcs.get_backend_for_scheme(req.link.scheme)
-        assert vcs_backend
-        if vcs_backend.is_immutable_rev_checkout(req.link.url, req.source_dir):
-            return True
-        return False
-
-    assert req.link
-    base, _ = req.link.splitext()
-    if _contains_egg_info(base):
-        return True
-
-    # Otherwise, do not cache.
-    return False
-
-
-def _get_cache_dir(
-    req: InstallRequirement,
-    wheel_cache: WheelCache,
-) -> str:
-    """Return the persistent or temporary cache directory where the built
-    wheel need to be stored.
-    """
-    cache_available = bool(wheel_cache.cache_dir)
-    assert req.link
-    if cache_available and _should_cache(req):
-        cache_dir = wheel_cache.get_path_for_link(req.link)
-    else:
-        cache_dir = wheel_cache.get_ephem_path_for_link(req.link)
-    return cache_dir
-
-
-=======
->>>>>>> ea677064
 def _verify_one(req: InstallRequirement, wheel_path: str) -> None:
     canonical_name = canonicalize_name(req.name or "")
     w = WheelInfo.parse_filename(os.path.basename(wheel_path))
