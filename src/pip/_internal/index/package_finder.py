--- conflicted
+++ resolved
@@ -2,13 +2,10 @@
 
 from __future__ import annotations
 
-<<<<<<< HEAD
 import abc
-=======
 import binascii
 import bz2
 import datetime
->>>>>>> ea677064
 import enum
 import functools
 import itertools
@@ -16,23 +13,17 @@
 import logging
 import os
 import re
-<<<<<<< HEAD
+import time
 from collections import defaultdict
-=======
-import time
->>>>>>> ea677064
 from collections.abc import Iterable
 from dataclasses import dataclass
 from hashlib import sha256
 from pathlib import Path
 from typing import (
     TYPE_CHECKING,
-<<<<<<< HEAD
-    ClassVar,
-=======
     Any,
     Callable,
->>>>>>> ea677064
+    ClassVar,
 )
 
 from pip._vendor.packaging.specifiers import InvalidSpecifier
@@ -48,16 +39,12 @@
 )
 from pip._internal.index.collector import IndexContent, LinkCollector, parse_links
 from pip._internal.models.candidate import InstallationCandidate
-<<<<<<< HEAD
 from pip._internal.models.format_control import (
     AllowedFormats,
+    FormatControl,
     FormatControlBuilder,
 )
-from pip._internal.models.link import Link
-=======
-from pip._internal.models.format_control import FormatControl
 from pip._internal.models.link import Link, PersistentLinkCacheArgs
->>>>>>> ea677064
 from pip._internal.models.search_scope import SearchScope
 from pip._internal.models.selection_prefs import SelectionPreferences
 from pip._internal.models.target_python import TargetPython
@@ -74,24 +61,11 @@
 from pip._internal.utils.unpacking import SUPPORTED_EXTENSIONS
 
 if TYPE_CHECKING:
-<<<<<<< HEAD
     from typing_extensions import Self, TypeGuard
 
     CandidateSortingKey = tuple[int, int, int, ParsedVersion, int | None, BuildTag, int]
 
-__all__ = ["BestCandidateResult", "PackageFinder"]
-=======
-    from typing_extensions import TypeGuard
-
-    BuildTag = tuple[()] | tuple[int, str]
-    CandidateSortingKey = tuple[int, int, int, _BaseVersion, int | None, BuildTag]
-
 __all__ = ["FormatControl", "BestCandidateResult", "PackageFinder"]
-
-
-logger = getLogger(__name__)
-
->>>>>>> ea677064
 
 
 logger = getLogger(__name__)
@@ -107,7 +81,6 @@
     requires_python_mismatch = enum.auto()
 
 
-<<<<<<< HEAD
 class EvaluationResult(metaclass=abc.ABCMeta):
     @property
     @abc.abstractmethod
@@ -270,10 +243,7 @@
 
 
 @dataclass(frozen=True)
-class LinkEvaluator:
-=======
 class LinkEvaluator(SerializableEntry):
->>>>>>> ea677064
     """
     Responsible for evaluating links for a particular project.
     """
@@ -290,7 +260,6 @@
         "target_python",
         "allow_yanked",
         "ignore_requires_python",
-        "__dict__",
     ]
 
     @classmethod
@@ -299,15 +268,12 @@
 
     def serialize(self) -> dict[str, Any]:
         return {
-            "project_name": self.project_name,
+            # "project_name": self.project_name,
             "canonical_name": self._canonical_name,
-            # Sort these for determinism.
-            "formats": sorted(self._formats),
-            "target_python": sorted(
-                str(tag) for tag in self._target_python.get_sorted_tags()
-            ),
-            "allow_yanked": self._allow_yanked,
-            "ignore_requires_python": self._ignore_requires_python,
+            "formats": self.formats.value,
+            "target_python": tuple(map(str, self.target_python.sorted_tags)),
+            "allow_yanked": self.allow_yanked,
+            "ignore_requires_python": self.ignore_requires_python,
         }
 
     # Don't include an allow_yanked default value to make sure each call
@@ -1272,7 +1238,11 @@
                 link_cache_args = PersistentLinkCacheArgs.from_json(cand["link"])
                 link = Link.from_cache_args(link_cache_args)
                 package_links.append(
-                    InstallationCandidate(cand["name"], cand["version"], link)
+                    InstallationCandidate(
+                        cand["name"],
+                        ParsedVersion.parse(cand["version"]),
+                        link,
+                    )
                 )
             return package_links
         except (OSError, json.decoder.JSONDecodeError, KeyError) as e:
@@ -1318,7 +1288,7 @@
         page_links = parse_links(index_response)
 
         with indent_log():
-            package_links = self.evaluate_links(link_evaluator, links=page_links)
+            package_links = self._evaluate_links(link_evaluator, links=page_links)
         return package_links
 
     def process_project_url(
@@ -1405,30 +1375,21 @@
             )
 
         with indent_log():
-<<<<<<< HEAD
-            package_links = self._evaluate_links(
-                link_evaluator,
-                links=page_links,
-=======
             package_links = self._write_installation_candidate_cache(
                 cached_candidates_path,
-                self.evaluate_links(
+                self._evaluate_links(
                     link_evaluator,
                     links=page_links,
                 ),
->>>>>>> ea677064
             )
 
         return package_links
 
-<<<<<<< HEAD
     @functools.cached_property
     def _all_candidates(self) -> dict[str, list[InstallationCandidate]]:
         return {}
 
-=======
     @_canonicalize_arg
->>>>>>> ea677064
     def find_all_candidates(self, project_name: str) -> list[InstallationCandidate]:
         if (result := self._all_candidates.get(project_name)) is not None:
             return result
