--- conflicted
+++ resolved
@@ -125,13 +125,8 @@
     3. Check the Content-Type header to make sure we got a Simple API response,
        and raise `_NotAPIContent` otherwise.
     """
-<<<<<<< HEAD
     if FileExtensions.archive_file_extension(Link(url).filename):
-        _ensure_api_response(url, session=session)
-=======
-    if is_archive_file(Link(url).filename):
         _ensure_api_response(url, session=session, headers=headers)
->>>>>>> ea677064
 
     logger.debug("Getting page %s", redact_auth_from_url(url))
 
@@ -227,9 +222,6 @@
 
 @dataclass(frozen=True, slots=True)
 class IndexContent:
-<<<<<<< HEAD
-    """Represents one response (or page), along with its URL."""
-=======
     """Represents one response (or page), along with its URL.
 
     :param encoding: the encoding to decode the given content.
@@ -237,14 +229,13 @@
     :param etag: The ``ETag`` header from an HTTP request against ``url``.
     :param date: The ``Date`` header from an HTTP request against ``url``.
     """
->>>>>>> ea677064
 
     content: bytes
     content_type: str
     encoding: str | None
-<<<<<<< HEAD
     url: ParsedUrl
-    cache_link_parsing: bool
+    etag: str | None = None
+    date: str | None = None
 
     @classmethod
     def create(
@@ -253,14 +244,12 @@
         content_type: str,
         encoding: str | None,
         url: str | ParsedUrl,
-        cache_link_parsing: bool = True,
+        etag: str | None = None,
+        date: str | None = None,
     ) -> Self:
         """
         :param encoding: the encoding to decode the given content.
         :param url: the URL from which the HTML was downloaded.
-        :param cache_link_parsing: whether links parsed from this page's url
-                                   should be cached. PyPI index urls should
-                                   have this set to False, for example.
         """
         if isinstance(url, str):
             url = ParsedUrl.parse(url)
@@ -270,14 +259,9 @@
             content_type=content_type,
             encoding=encoding,
             url=url,
-            cache_link_parsing=cache_link_parsing,
-        )
-=======
-    url: str
-    cache_link_parsing: bool = True
-    etag: str | None = None
-    date: str | None = None
->>>>>>> ea677064
+            etag=etag,
+            date=date,
+        )
 
     def __str__(self) -> str:
         return str(self.url.with_redacted_auth_info())
