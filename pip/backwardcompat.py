--- conflicted
+++ resolved
@@ -3,11 +3,7 @@
 import sys
 import site
 
-<<<<<<< HEAD
-__all__ = ['any', 'WindowsError', 'copytree']
-=======
 __all__ = ['WindowsError']
->>>>>>> 4c96de64
 
 try:
     WindowsError = WindowsError
@@ -15,25 +11,7 @@
     class NeverUsedException(Exception):
         """this exception should never be raised"""
     WindowsError = NeverUsedException
-<<<<<<< HEAD
 
-try:
-    from pkgutil import walk_packages
-except ImportError:
-    # let's fall back as long as we can
-    from pip._pkgutil import walk_packages
-
-try:
-    any = any
-except NameError:
-
-    def any(seq):
-        for item in seq:
-            if item:
-                return True
-        return False
-=======
->>>>>>> 4c96de64
 
 console_encoding = sys.__stdout__.encoding
 
