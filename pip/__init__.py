#!/usr/bin/env python
import os
import optparse

import sys
import re

from pip.exceptions import InstallationError, CommandError, PipError
from pip.log import logger
from pip.util import get_installed_distributions, get_prog
from pip.vcs import git, mercurial, subversion, bazaar  # noqa
from pip.baseparser import create_main_parser
from pip.commands import commands, get_similar_commands, get_summaries


# The version as used in the setup.py and the docs conf.py
<<<<<<< HEAD
__version__ = "1.4rc1"
=======
__version__ = "1.5.dev1"
>>>>>>> 33bd2cc9


def autocomplete():
    """Command and option completion for the main option parser (and options)
    and its subcommands (and options).

    Enable by sourcing one of the completion shell scripts (bash or zsh).
    """
    # Don't complete if user hasn't sourced bash_completion file.
    if 'PIP_AUTO_COMPLETE' not in os.environ:
        return
    cwords = os.environ['COMP_WORDS'].split()[1:]
    cword = int(os.environ['COMP_CWORD'])
    try:
        current = cwords[cword - 1]
    except IndexError:
        current = ''

    subcommands = [cmd for cmd, summary in get_summaries()]
    options = []
    # subcommand
    try:
        subcommand_name = [w for w in cwords if w in subcommands][0]
    except IndexError:
        subcommand_name = None

    parser = create_main_parser()
    # subcommand options
    if subcommand_name:
        # special case: 'help' subcommand has no options
        if subcommand_name == 'help':
            sys.exit(1)
        # special case: list locally installed dists for uninstall command
        if subcommand_name == 'uninstall' and not current.startswith('-'):
            installed = []
            lc = current.lower()
            for dist in get_installed_distributions(local_only=True):
                if dist.key.startswith(lc) and dist.key not in cwords[1:]:
                    installed.append(dist.key)
            # if there are no dists installed, fall back to option completion
            if installed:
                for dist in installed:
                    print(dist)
                sys.exit(1)

        subcommand = commands[subcommand_name](parser)
        options += [(opt.get_opt_string(), opt.nargs)
                    for opt in subcommand.parser.option_list_all
                    if opt.help != optparse.SUPPRESS_HELP]

        # filter out previously specified options from available options
        prev_opts = [x.split('=')[0] for x in cwords[1:cword - 1]]
        options = [(x, v) for (x, v) in options if x not in prev_opts]
        # filter options by current input
        options = [(k, v) for k, v in options if k.startswith(current)]
        for option in options:
            opt_label = option[0]
            # append '=' to options which require args
            if option[1]:
                opt_label += '='
            print(opt_label)
    else:
        # show main parser options only when necessary
        if current.startswith('-') or current.startswith('--'):
            opts = [i.option_list for i in parser.option_groups]
            opts.append(parser.option_list)
            opts = (o for it in opts for o in it)

            subcommands += [i.get_opt_string() for i in opts
                            if i.help != optparse.SUPPRESS_HELP]

        print(' '.join([x for x in subcommands if x.startswith(current)]))
    sys.exit(1)


def parseopts(args):
    parser = create_main_parser()
    parser.main = True # so the help formatter knows

    # create command listing
    command_summaries = get_summaries()

    description = [''] + ['%-27s %s' % (i, j) for i, j in command_summaries]
    parser.description = '\n'.join(description)

    options, args = parser.parse_args(args)

    if options.version:
        sys.stdout.write(parser.version)
        sys.stdout.write(os.linesep)
        sys.exit()

    # pip || pip help || pip --help -> print_help()
    if not args or (args[0] == 'help' and len(args) == 1):
        parser.print_help()
        sys.exit()

    if not args:
        msg = ('You must give a command '
               '(use "pip --help" to see a list of commands)')
        raise CommandError(msg)

    command = args[0].lower()

    if command not in commands:
        guess = get_similar_commands(command)

        msg = ['unknown command "%s"' % command]
        if guess:
            msg.append('maybe you meant "%s"' % guess)

        raise CommandError(' - '.join(msg))

    return command, options, args, parser


def main(initial_args=None):
    if initial_args is None:
        initial_args = sys.argv[1:]

    autocomplete()

    try:
        cmd_name, options, args, parser = parseopts(initial_args)
    except PipError:
        e = sys.exc_info()[1]
        sys.stderr.write("ERROR: %s" % e)
        sys.stderr.write(os.linesep)
        sys.exit(1)

    command = commands[cmd_name](parser)  # see baseparser.Command
    return command.main(args[1:], options)


def bootstrap():
    """
    Bootstrapping function to be called from install-pip.py script.
    """
    return main(['install', '--upgrade', 'pip'] + sys.argv[1:])

############################################################
## Writing freeze files


class FrozenRequirement(object):

    def __init__(self, name, req, editable, comments=()):
        self.name = name
        self.req = req
        self.editable = editable
        self.comments = comments

    _rev_re = re.compile(r'-r(\d+)$')
    _date_re = re.compile(r'-(20\d\d\d\d\d\d)$')

    @classmethod
    def from_dist(cls, dist, dependency_links, find_tags=False):
        location = os.path.normcase(os.path.abspath(dist.location))
        comments = []
        from pip.vcs import vcs, get_src_requirement
        if vcs.get_backend_name(location):
            editable = True
            try:
                req = get_src_requirement(dist, location, find_tags)
            except InstallationError:
                ex = sys.exc_info()[1]
                logger.warn("Error when trying to get requirement for VCS system %s, falling back to uneditable format" % ex)
                req = None
            if req is None:
                logger.warn('Could not determine repository location of %s' % location)
                comments.append('## !! Could not determine repository location')
                req = dist.as_requirement()
                editable = False
        else:
            editable = False
            req = dist.as_requirement()
            specs = req.specs
            assert len(specs) == 1 and specs[0][0] == '=='
            version = specs[0][1]
            ver_match = cls._rev_re.search(version)
            date_match = cls._date_re.search(version)
            if ver_match or date_match:
                svn_backend = vcs.get_backend('svn')
                if svn_backend:
                    svn_location = svn_backend(
                        ).get_location(dist, dependency_links)
                if not svn_location:
                    logger.warn(
                        'Warning: cannot find svn location for %s' % req)
                    comments.append('## FIXME: could not find svn URL in dependency_links for this package:')
                else:
                    comments.append('# Installing as editable to satisfy requirement %s:' % req)
                    if ver_match:
                        rev = ver_match.group(1)
                    else:
                        rev = '{%s}' % date_match.group(1)
                    editable = True
                    req = '%s@%s#egg=%s' % (svn_location, rev, cls.egg_name(dist))
        return cls(dist.project_name, req, editable, comments)

    @staticmethod
    def egg_name(dist):
        name = dist.egg_name()
        match = re.search(r'-py\d\.\d$', name)
        if match:
            name = name[:match.start()]
        return name

    def __str__(self):
        req = self.req
        if self.editable:
            req = '-e %s' % req
        return '\n'.join(list(self.comments) + [str(req)]) + '\n'


if __name__ == '__main__':
    exit = main()
    if exit:
        sys.exit(exit)<|MERGE_RESOLUTION|>--- conflicted
+++ resolved
@@ -14,12 +14,7 @@
 
 
 # The version as used in the setup.py and the docs conf.py
-<<<<<<< HEAD
 __version__ = "1.4rc1"
-=======
-__version__ = "1.5.dev1"
->>>>>>> 33bd2cc9
-
 
 def autocomplete():
     """Command and option completion for the main option parser (and options)
